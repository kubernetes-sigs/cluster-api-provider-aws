--- conflicted
+++ resolved
@@ -151,17 +151,17 @@
 	}
 }
 
-<<<<<<< HEAD
+func (ec2Filters) IgnoreLocalZones() *ec2.Filter {
+	return &ec2.Filter{
+		Name:   aws.String("opt-in-status"),
+		Values: aws.StringSlice([]string{"opt-in-not-required"}),
+	}
+}
+
 // PublicSubnets returns a filter that matches subnets with auto-assigned public IPs (public subnets).
 func (ec2Filters) PublicSubnets() *ec2.Filter {
 	return &ec2.Filter{
 		Name:   aws.String(filterNameMapPublicIPOnLaunch),
 		Values: aws.StringSlice([]string{"true"}),
-=======
-func (ec2Filters) IgnoreLocalZones() *ec2.Filter {
-	return &ec2.Filter{
-		Name:   aws.String("opt-in-status"),
-		Values: aws.StringSlice([]string{"opt-in-not-required"}),
->>>>>>> 162b70cb
 	}
 }