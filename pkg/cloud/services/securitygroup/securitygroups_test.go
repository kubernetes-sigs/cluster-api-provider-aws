/*
Copyright 2019 The Kubernetes Authors.

Licensed under the Apache License, Version 2.0 (the "License");
you may not use this file except in compliance with the License.
You may obtain a copy of the License at

	http://www.apache.org/licenses/LICENSE-2.0

Unless required by applicable law or agreed to in writing, software
distributed under the License is distributed on an "AS IS" BASIS,
WITHOUT WARRANTIES OR CONDITIONS OF ANY KIND, either express or implied.
See the License for the specific language governing permissions and
limitations under the License.
*/

package securitygroup

import (
	"strings"
	"testing"

	"github.com/aws/aws-sdk-go/aws"
	"github.com/aws/aws-sdk-go/aws/awserr"
	"github.com/aws/aws-sdk-go/service/ec2"
	"github.com/golang/mock/gomock"
	. "github.com/onsi/gomega"
	"github.com/pkg/errors"
	metav1 "k8s.io/apimachinery/pkg/apis/meta/v1"
	"k8s.io/apimachinery/pkg/runtime"
	"k8s.io/apimachinery/pkg/util/sets"
	"sigs.k8s.io/controller-runtime/pkg/client/fake"

	infrav1 "sigs.k8s.io/cluster-api-provider-aws/v2/api/v1beta2"
	"sigs.k8s.io/cluster-api-provider-aws/v2/pkg/cloud/awserrors"
	"sigs.k8s.io/cluster-api-provider-aws/v2/pkg/cloud/scope"
	"sigs.k8s.io/cluster-api-provider-aws/v2/pkg/cloud/services"
	"sigs.k8s.io/cluster-api-provider-aws/v2/test/mocks"
	clusterv1 "sigs.k8s.io/cluster-api/api/v1beta1"
)

var (
	testSecurityGroupRoles = []infrav1.SecurityGroupRole{
		infrav1.SecurityGroupBastion,
		infrav1.SecurityGroupAPIServerLB,
		infrav1.SecurityGroupLB,
		infrav1.SecurityGroupControlPlane,
		infrav1.SecurityGroupNode,
	}
)

func TestReconcileSecurityGroups(t *testing.T) {
	mockCtrl := gomock.NewController(t)
	defer mockCtrl.Finish()

	testCases := []struct {
		name       string
		input      *infrav1.NetworkSpec
		expect     func(m *mocks.MockEC2APIMockRecorder)
		err        error
		awsCluster func(acl infrav1.AWSCluster) infrav1.AWSCluster
	}{
		{
			name: "no existing",
			awsCluster: func(acl infrav1.AWSCluster) infrav1.AWSCluster {
				return acl
			},
			input: &infrav1.NetworkSpec{
				VPC: infrav1.VPCSpec{
					ID:                "vpc-securitygroups",
					InternetGatewayID: aws.String("igw-01"),
					Tags: infrav1.Tags{
						infrav1.ClusterTagKey("test-cluster"): "owned",
					},
				},
				Subnets: infrav1.Subnets{
					infrav1.SubnetSpec{
						ID:               "subnet-securitygroups-private",
						IsPublic:         false,
						AvailabilityZone: "us-east-1a",
					},
					infrav1.SubnetSpec{
						ID:               "subnet-securitygroups-public",
						IsPublic:         true,
						NatGatewayID:     aws.String("nat-01"),
						AvailabilityZone: "us-east-1a",
					},
				},
			},
			expect: func(m *mocks.MockEC2APIMockRecorder) {
				m.DescribeSecurityGroups(gomock.AssignableToTypeOf(&ec2.DescribeSecurityGroupsInput{})).
					Return(&ec2.DescribeSecurityGroupsOutput{}, nil)

				securityGroupBastion := m.CreateSecurityGroup(gomock.Eq(&ec2.CreateSecurityGroupInput{
					VpcId:       aws.String("vpc-securitygroups"),
					GroupName:   aws.String("test-cluster-bastion"),
					Description: aws.String("Kubernetes cluster test-cluster: bastion"),
					TagSpecifications: []*ec2.TagSpecification{
						{
							ResourceType: aws.String("security-group"),
							Tags: []*ec2.Tag{
								{
									Key:   aws.String("Name"),
									Value: aws.String("test-cluster-bastion"),
								},
								{
									Key:   aws.String("sigs.k8s.io/cluster-api-provider-aws/cluster/test-cluster"),
									Value: aws.String("owned"),
								},
								{
									Key:   aws.String("sigs.k8s.io/cluster-api-provider-aws/role"),
									Value: aws.String("bastion"),
								},
							},
						},
					},
				})).
					Return(&ec2.CreateSecurityGroupOutput{GroupId: aws.String("sg-bastion")}, nil)

				m.AuthorizeSecurityGroupIngress(gomock.AssignableToTypeOf(&ec2.AuthorizeSecurityGroupIngressInput{
					GroupId: aws.String("sg-bastion"),
				})).
					Return(&ec2.AuthorizeSecurityGroupIngressOutput{}, nil).
					After(securityGroupBastion)

				securityGroupAPIServerLb := m.CreateSecurityGroup(gomock.Eq(&ec2.CreateSecurityGroupInput{
					VpcId:       aws.String("vpc-securitygroups"),
					GroupName:   aws.String("test-cluster-apiserver-lb"),
					Description: aws.String("Kubernetes cluster test-cluster: apiserver-lb"),
					TagSpecifications: []*ec2.TagSpecification{
						{
							ResourceType: aws.String("security-group"),
							Tags: []*ec2.Tag{
								{
									Key:   aws.String("Name"),
									Value: aws.String("test-cluster-apiserver-lb"),
								},
								{
									Key:   aws.String("sigs.k8s.io/cluster-api-provider-aws/cluster/test-cluster"),
									Value: aws.String("owned"),
								},
								{
									Key:   aws.String("sigs.k8s.io/cluster-api-provider-aws/role"),
									Value: aws.String("apiserver-lb"),
								},
							},
						},
					},
				})).
					Return(&ec2.CreateSecurityGroupOutput{GroupId: aws.String("sg-apiserver-lb")}, nil)

				m.AuthorizeSecurityGroupIngress(gomock.AssignableToTypeOf(&ec2.AuthorizeSecurityGroupIngressInput{
					GroupId: aws.String("sg-apiserver-lb"),
				})).
					Return(&ec2.AuthorizeSecurityGroupIngressOutput{}, nil).
					After(securityGroupAPIServerLb)

				m.CreateSecurityGroup(gomock.Eq(&ec2.CreateSecurityGroupInput{
					VpcId:       aws.String("vpc-securitygroups"),
					GroupName:   aws.String("test-cluster-lb"),
					Description: aws.String("Kubernetes cluster test-cluster: lb"),
					TagSpecifications: []*ec2.TagSpecification{
						{
							ResourceType: aws.String("security-group"),
							Tags: []*ec2.Tag{
								{
									Key:   aws.String("Name"),
									Value: aws.String("test-cluster-lb"),
								},
								{
									Key:   aws.String("kubernetes.io/cluster/test-cluster"),
									Value: aws.String("owned"),
								},
								{
									Key:   aws.String("sigs.k8s.io/cluster-api-provider-aws/cluster/test-cluster"),
									Value: aws.String("owned"),
								},
								{
									Key:   aws.String("sigs.k8s.io/cluster-api-provider-aws/role"),
									Value: aws.String("lb"),
								},
							},
						},
					},
				})).
					Return(&ec2.CreateSecurityGroupOutput{GroupId: aws.String("sg-lb")}, nil)

				securityGroupControl := m.CreateSecurityGroup(gomock.Eq(&ec2.CreateSecurityGroupInput{
					VpcId:       aws.String("vpc-securitygroups"),
					GroupName:   aws.String("test-cluster-controlplane"),
					Description: aws.String("Kubernetes cluster test-cluster: controlplane"),
					TagSpecifications: []*ec2.TagSpecification{
						{
							ResourceType: aws.String("security-group"),
							Tags: []*ec2.Tag{
								{
									Key:   aws.String("Name"),
									Value: aws.String("test-cluster-controlplane"),
								},
								{
									Key:   aws.String("sigs.k8s.io/cluster-api-provider-aws/cluster/test-cluster"),
									Value: aws.String("owned"),
								},
								{
									Key:   aws.String("sigs.k8s.io/cluster-api-provider-aws/role"),
									Value: aws.String("controlplane"),
								},
							},
						},
					},
				})).
					Return(&ec2.CreateSecurityGroupOutput{GroupId: aws.String("sg-control")}, nil)

				m.AuthorizeSecurityGroupIngress(gomock.AssignableToTypeOf(&ec2.AuthorizeSecurityGroupIngressInput{
					GroupId: aws.String("sg-control"),
				})).
					Return(&ec2.AuthorizeSecurityGroupIngressOutput{}, nil).
					After(securityGroupControl)

				securityGroupNode := m.CreateSecurityGroup(gomock.Eq(&ec2.CreateSecurityGroupInput{
					VpcId:       aws.String("vpc-securitygroups"),
					GroupName:   aws.String("test-cluster-node"),
					Description: aws.String("Kubernetes cluster test-cluster: node"),
					TagSpecifications: []*ec2.TagSpecification{
						{
							ResourceType: aws.String("security-group"),
							Tags: []*ec2.Tag{
								{
									Key:   aws.String("Name"),
									Value: aws.String("test-cluster-node"),
								},
								{
									Key:   aws.String("sigs.k8s.io/cluster-api-provider-aws/cluster/test-cluster"),
									Value: aws.String("owned"),
								},
								{
									Key:   aws.String("sigs.k8s.io/cluster-api-provider-aws/role"),
<<<<<<< HEAD
									Value: aws.String("node"),
								},
							},
						},
					},
				})).
					Return(&ec2.CreateSecurityGroupOutput{GroupId: aws.String("sg-node")}, nil)

				m.AuthorizeSecurityGroupIngress(gomock.AssignableToTypeOf(&ec2.AuthorizeSecurityGroupIngressInput{
					GroupId: aws.String("sg-node"),
				})).
					Return(&ec2.AuthorizeSecurityGroupIngressOutput{}, nil).
					After(securityGroupNode)
			},
		},
		{
			name: "NLB is defined with preserve client IP disabled",
			awsCluster: func(acl infrav1.AWSCluster) infrav1.AWSCluster {
				acl.Spec.ControlPlaneLoadBalancer = &infrav1.AWSLoadBalancerSpec{
					LoadBalancerType: infrav1.LoadBalancerTypeNLB,
				}
				return acl
			},
			input: &infrav1.NetworkSpec{
				VPC: infrav1.VPCSpec{
					ID:                "vpc-securitygroups",
					InternetGatewayID: aws.String("igw-01"),
					Tags: infrav1.Tags{
						infrav1.ClusterTagKey("test-cluster"): "owned",
					},
					CidrBlock: "10.0.0.0/16",
				},
				Subnets: infrav1.Subnets{
					infrav1.SubnetSpec{
						ID:               "subnet-securitygroups-private",
						IsPublic:         false,
						AvailabilityZone: "us-east-1a",
					},
					infrav1.SubnetSpec{
						ID:               "subnet-securitygroups-public",
						IsPublic:         true,
						NatGatewayID:     aws.String("nat-01"),
						AvailabilityZone: "us-east-1a",
					},
				},
			},
			expect: func(m *mocks.MockEC2APIMockRecorder) {
				m.DescribeSecurityGroups(gomock.AssignableToTypeOf(&ec2.DescribeSecurityGroupsInput{})).
					Return(&ec2.DescribeSecurityGroupsOutput{}, nil)

				securityGroupBastion := m.CreateSecurityGroup(gomock.Eq(&ec2.CreateSecurityGroupInput{
					VpcId:       aws.String("vpc-securitygroups"),
					GroupName:   aws.String("test-cluster-bastion"),
					Description: aws.String("Kubernetes cluster test-cluster: bastion"),
					TagSpecifications: []*ec2.TagSpecification{
						{
							ResourceType: aws.String("security-group"),
							Tags: []*ec2.Tag{
								{
									Key:   aws.String("Name"),
									Value: aws.String("test-cluster-bastion"),
								},
								{
									Key:   aws.String("sigs.k8s.io/cluster-api-provider-aws/cluster/test-cluster"),
									Value: aws.String("owned"),
								},
								{
									Key:   aws.String("sigs.k8s.io/cluster-api-provider-aws/role"),
									Value: aws.String("bastion"),
								},
							},
						},
					},
				})).
					Return(&ec2.CreateSecurityGroupOutput{GroupId: aws.String("sg-bastion")}, nil)

				m.AuthorizeSecurityGroupIngress(gomock.AssignableToTypeOf(&ec2.AuthorizeSecurityGroupIngressInput{
					GroupId: aws.String("sg-bastion"),
				})).
					Return(&ec2.AuthorizeSecurityGroupIngressOutput{}, nil).
					After(securityGroupBastion)

				securityGroupAPIServerLb := m.CreateSecurityGroup(gomock.Eq(&ec2.CreateSecurityGroupInput{
					VpcId:       aws.String("vpc-securitygroups"),
					GroupName:   aws.String("test-cluster-apiserver-lb"),
					Description: aws.String("Kubernetes cluster test-cluster: apiserver-lb"),
					TagSpecifications: []*ec2.TagSpecification{
						{
							ResourceType: aws.String("security-group"),
							Tags: []*ec2.Tag{
								{
									Key:   aws.String("Name"),
									Value: aws.String("test-cluster-apiserver-lb"),
								},
								{
									Key:   aws.String("sigs.k8s.io/cluster-api-provider-aws/cluster/test-cluster"),
									Value: aws.String("owned"),
								},
								{
									Key:   aws.String("sigs.k8s.io/cluster-api-provider-aws/role"),
									Value: aws.String("apiserver-lb"),
								},
							},
						},
					},
				})).
					Return(&ec2.CreateSecurityGroupOutput{GroupId: aws.String("sg-apiserver-lb")}, nil)

				m.AuthorizeSecurityGroupIngress(gomock.AssignableToTypeOf(&ec2.AuthorizeSecurityGroupIngressInput{
					GroupId: aws.String("sg-apiserver-lb"),
				})).
					Return(&ec2.AuthorizeSecurityGroupIngressOutput{}, nil).
					After(securityGroupAPIServerLb)

				lbSecurityGroup := m.CreateSecurityGroup(gomock.Eq(&ec2.CreateSecurityGroupInput{
					VpcId:       aws.String("vpc-securitygroups"),
					GroupName:   aws.String("test-cluster-lb"),
					Description: aws.String("Kubernetes cluster test-cluster: lb"),
					TagSpecifications: []*ec2.TagSpecification{
						{
							ResourceType: aws.String("security-group"),
							Tags: []*ec2.Tag{
								{
									Key:   aws.String("Name"),
									Value: aws.String("test-cluster-lb"),
								},
								{
									Key:   aws.String("kubernetes.io/cluster/test-cluster"),
									Value: aws.String("owned"),
								},
								{
									Key:   aws.String("sigs.k8s.io/cluster-api-provider-aws/cluster/test-cluster"),
									Value: aws.String("owned"),
								},
								{
									Key:   aws.String("sigs.k8s.io/cluster-api-provider-aws/role"),
									Value: aws.String("lb"),
								},
							},
						},
					},
				})).Return(&ec2.CreateSecurityGroupOutput{GroupId: aws.String("sg-lb")}, nil)

				m.AuthorizeSecurityGroupIngress(gomock.AssignableToTypeOf(&ec2.AuthorizeSecurityGroupIngressInput{
					GroupId: aws.String("sg-lb"),
				})).
					Return(&ec2.AuthorizeSecurityGroupIngressOutput{}, nil).
					After(lbSecurityGroup)

				securityGroupControl := m.CreateSecurityGroup(gomock.Eq(&ec2.CreateSecurityGroupInput{
					VpcId:       aws.String("vpc-securitygroups"),
					GroupName:   aws.String("test-cluster-controlplane"),
					Description: aws.String("Kubernetes cluster test-cluster: controlplane"),
					TagSpecifications: []*ec2.TagSpecification{
						{
							ResourceType: aws.String("security-group"),
							Tags: []*ec2.Tag{
								{
									Key:   aws.String("Name"),
									Value: aws.String("test-cluster-controlplane"),
								},
								{
									Key:   aws.String("sigs.k8s.io/cluster-api-provider-aws/cluster/test-cluster"),
									Value: aws.String("owned"),
								},
								{
									Key:   aws.String("sigs.k8s.io/cluster-api-provider-aws/role"),
									Value: aws.String("controlplane"),
								},
							},
						},
					},
				})).
					Return(&ec2.CreateSecurityGroupOutput{GroupId: aws.String("sg-control")}, nil)

				m.AuthorizeSecurityGroupIngress(gomock.AssignableToTypeOf(&ec2.AuthorizeSecurityGroupIngressInput{
					GroupId: aws.String("sg-control"),
				})).
					Return(&ec2.AuthorizeSecurityGroupIngressOutput{}, nil).
					After(securityGroupControl)

				securityGroupNode := m.CreateSecurityGroup(gomock.Eq(&ec2.CreateSecurityGroupInput{
					VpcId:       aws.String("vpc-securitygroups"),
					GroupName:   aws.String("test-cluster-node"),
					Description: aws.String("Kubernetes cluster test-cluster: node"),
					TagSpecifications: []*ec2.TagSpecification{
						{
							ResourceType: aws.String("security-group"),
							Tags: []*ec2.Tag{
								{
									Key:   aws.String("Name"),
									Value: aws.String("test-cluster-node"),
								},
								{
									Key:   aws.String("sigs.k8s.io/cluster-api-provider-aws/cluster/test-cluster"),
									Value: aws.String("owned"),
								},
								{
									Key:   aws.String("sigs.k8s.io/cluster-api-provider-aws/role"),
=======
>>>>>>> 28bc9b87
									Value: aws.String("node"),
								},
							},
						},
					},
				})).
					Return(&ec2.CreateSecurityGroupOutput{GroupId: aws.String("sg-node")}, nil)

				m.AuthorizeSecurityGroupIngress(gomock.AssignableToTypeOf(&ec2.AuthorizeSecurityGroupIngressInput{
					GroupId: aws.String("sg-node"),
				})).
					Return(&ec2.AuthorizeSecurityGroupIngressOutput{}, nil).
					After(securityGroupNode)
			},
		},
		{
			name: "all overrides defined, do not tag",
			awsCluster: func(acl infrav1.AWSCluster) infrav1.AWSCluster {
				return acl
			},
			input: &infrav1.NetworkSpec{
				VPC: infrav1.VPCSpec{
					ID:                "vpc-securitygroups",
					InternetGatewayID: aws.String("igw-01"),
				},
				Subnets: infrav1.Subnets{
					infrav1.SubnetSpec{
						ID:               "subnet-securitygroups-private",
						IsPublic:         false,
						AvailabilityZone: "us-east-1a",
					},
					infrav1.SubnetSpec{
						ID:               "subnet-securitygroups-public",
						IsPublic:         true,
						NatGatewayID:     aws.String("nat-01"),
						AvailabilityZone: "us-east-1a",
					},
				},
				SecurityGroupOverrides: map[infrav1.SecurityGroupRole]string{
					infrav1.SecurityGroupBastion:      "sg-bastion",
					infrav1.SecurityGroupAPIServerLB:  "sg-apiserver-lb",
					infrav1.SecurityGroupLB:           "sg-lb",
					infrav1.SecurityGroupControlPlane: "sg-control",
					infrav1.SecurityGroupNode:         "sg-node",
				},
			},
			expect: func(m *mocks.MockEC2APIMockRecorder) {
				m.DescribeSecurityGroups(gomock.AssignableToTypeOf(&ec2.DescribeSecurityGroupsInput{})).
					Return(&ec2.DescribeSecurityGroupsOutput{
						SecurityGroups: []*ec2.SecurityGroup{
							{GroupId: aws.String("sg-bastion"), GroupName: aws.String("Bastion Security Group")},
							{GroupId: aws.String("sg-apiserver-lb"), GroupName: aws.String("API load balancer Security Group")},
							{GroupId: aws.String("sg-lb"), GroupName: aws.String("Load balancer Security Group")},
							{GroupId: aws.String("sg-control"), GroupName: aws.String("Control plane Security Group")},
							{GroupId: aws.String("sg-node"), GroupName: aws.String("Node Security Group")},
						},
					}, nil).AnyTimes()
			},
		},
		{
			name: "managed vpc with overrides, returns error",
			awsCluster: func(acl infrav1.AWSCluster) infrav1.AWSCluster {
				return acl
			},
			input: &infrav1.NetworkSpec{
				VPC: infrav1.VPCSpec{
					ID:                "vpc-securitygroups",
					InternetGatewayID: aws.String("igw-01"),
					Tags: infrav1.Tags{
						infrav1.ClusterTagKey("test-cluster"): "owned",
					},
				},
				Subnets: infrav1.Subnets{
					infrav1.SubnetSpec{
						ID:               "subnet-securitygroups-private",
						IsPublic:         false,
						AvailabilityZone: "us-east-1a",
					},
					infrav1.SubnetSpec{
						ID:               "subnet-securitygroups-public",
						IsPublic:         true,
						NatGatewayID:     aws.String("nat-01"),
						AvailabilityZone: "us-east-1a",
					},
				},
				SecurityGroupOverrides: map[infrav1.SecurityGroupRole]string{
					infrav1.SecurityGroupBastion:      "sg-bastion",
					infrav1.SecurityGroupAPIServerLB:  "sg-apiserver-lb",
					infrav1.SecurityGroupLB:           "sg-lb",
					infrav1.SecurityGroupControlPlane: "sg-control",
					infrav1.SecurityGroupNode:         "sg-node",
				},
			},
			expect: func(m *mocks.MockEC2APIMockRecorder) {
				m.DescribeSecurityGroups(gomock.AssignableToTypeOf(&ec2.DescribeSecurityGroupsInput{})).
					Return(&ec2.DescribeSecurityGroupsOutput{
						SecurityGroups: []*ec2.SecurityGroup{
							{GroupId: aws.String("sg-bastion"), GroupName: aws.String("Bastion Security Group")},
							{GroupId: aws.String("sg-apiserver-lb"), GroupName: aws.String("API load balancer Security Group")},
							{GroupId: aws.String("sg-lb"), GroupName: aws.String("Load balancer Security Group")},
							{GroupId: aws.String("sg-control"), GroupName: aws.String("Control plane Security Group")},
							{GroupId: aws.String("sg-node"), GroupName: aws.String("Node Security Group")},
						},
					}, nil).AnyTimes()
			},
			err: errors.New(`security group overrides provided for managed vpc "test-cluster"`),
		},
	}

	for _, tc := range testCases {
		t.Run(tc.name, func(t *testing.T) {
			ec2Mock := mocks.NewMockEC2API(mockCtrl)

			scheme := runtime.NewScheme()
			_ = infrav1.AddToScheme(scheme)
			client := fake.NewClientBuilder().WithScheme(scheme).Build()
			cluster := &infrav1.AWSCluster{
				ObjectMeta: metav1.ObjectMeta{Name: "test"},
				Spec: infrav1.AWSClusterSpec{
					NetworkSpec: *tc.input,
				},
			}
			awsCluster := tc.awsCluster(*cluster)
			cs, err := scope.NewClusterScope(scope.ClusterScopeParams{
				Client: client,
				Cluster: &clusterv1.Cluster{
					ObjectMeta: metav1.ObjectMeta{Name: "test-cluster"},
				},
				AWSCluster: &awsCluster,
			})
			if err != nil {
				t.Fatalf("Failed to create test context: %v", err)
			}

			tc.expect(ec2Mock.EXPECT())

			s := NewService(cs, testSecurityGroupRoles)
			s.EC2Client = ec2Mock

			if err := s.ReconcileSecurityGroups(); err != nil && tc.err != nil {
				if !strings.Contains(err.Error(), tc.err.Error()) {
					t.Fatalf("was expecting error to look like '%v', but got '%v'", tc.err, err)
				}
			} else if err != nil {
				t.Fatalf("got an unexpected error: %v", err)
			}
		})
	}
}

func TestControlPlaneSecurityGroupNotOpenToAnyCIDR(t *testing.T) {
	scheme := runtime.NewScheme()
	_ = infrav1.AddToScheme(scheme)
	client := fake.NewClientBuilder().WithScheme(scheme).Build()
	cs, err := scope.NewClusterScope(scope.ClusterScopeParams{
		Client: client,
		Cluster: &clusterv1.Cluster{
			ObjectMeta: metav1.ObjectMeta{Name: "test-cluster"},
		},
		AWSCluster: &infrav1.AWSCluster{},
	})
	if err != nil {
		t.Fatalf("Failed to create test context: %v", err)
	}

	s := NewService(cs, testSecurityGroupRoles)
	rules, err := s.getSecurityGroupIngressRules(infrav1.SecurityGroupControlPlane)
	if err != nil {
		t.Fatalf("Failed to lookup controlplane security group ingress rules: %v", err)
	}

	for _, r := range rules {
		if sets.NewString(r.CidrBlocks...).Has(services.AnyIPv4CidrBlock) {
			t.Fatal("Ingress rule allows any CIDR block")
		}
	}
}

func TestDeleteSecurityGroups(t *testing.T) {
	mockCtrl := gomock.NewController(t)
	defer mockCtrl.Finish()

	testCases := []struct {
		name    string
		input   *infrav1.NetworkSpec
		expect  func(m *mocks.MockEC2APIMockRecorder)
		wantErr bool
	}{
		{
			name: "do not delete security groups provided as overrides",
			input: &infrav1.NetworkSpec{
				VPC: infrav1.VPCSpec{
					ID:                "vpc-securitygroups",
					InternetGatewayID: aws.String("igw-01"),
				},
				Subnets: infrav1.Subnets{
					infrav1.SubnetSpec{
						ID:               "subnet-securitygroups-private",
						IsPublic:         false,
						AvailabilityZone: "us-east-1a",
					},
					infrav1.SubnetSpec{
						ID:               "subnet-securitygroups-public",
						IsPublic:         true,
						NatGatewayID:     aws.String("nat-01"),
						AvailabilityZone: "us-east-1a",
					},
				},
				SecurityGroupOverrides: map[infrav1.SecurityGroupRole]string{
					infrav1.SecurityGroupBastion:      "sg-bastion",
					infrav1.SecurityGroupAPIServerLB:  "sg-apiserver-lb",
					infrav1.SecurityGroupLB:           "sg-lb",
					infrav1.SecurityGroupControlPlane: "sg-control",
					infrav1.SecurityGroupNode:         "sg-node",
				},
			},
			expect: func(m *mocks.MockEC2APIMockRecorder) {
				m.DescribeSecurityGroupsPages(gomock.AssignableToTypeOf(&ec2.DescribeSecurityGroupsInput{}), gomock.Any()).Return(nil)
			},
		},
		{
			name: "Should skip SG deletion if VPC ID not present",
			input: &infrav1.NetworkSpec{
				VPC: infrav1.VPCSpec{},
			},
		},
		{
			name: "Should return error if unable to find cluster-owned security groups in vpc",
			input: &infrav1.NetworkSpec{
				VPC: infrav1.VPCSpec{ID: "vpc-id"},
			},
			expect: func(m *mocks.MockEC2APIMockRecorder) {
				m.DescribeSecurityGroupsPages(gomock.AssignableToTypeOf(&ec2.DescribeSecurityGroupsInput{}), gomock.Any()).Return(awserrors.NewFailedDependency("dependency-failure"))
			},
			wantErr: true,
		},
		{
			name: "Should return error if unable to describe any SG present in VPC and owned by cluster",
			input: &infrav1.NetworkSpec{
				VPC: infrav1.VPCSpec{ID: "vpc-id"},
			},
			expect: func(m *mocks.MockEC2APIMockRecorder) {
				m.DescribeSecurityGroupsPages(gomock.AssignableToTypeOf(&ec2.DescribeSecurityGroupsInput{}), gomock.Any()).
					Do(processSecurityGroupsPage).Return(nil)
				m.DescribeSecurityGroups(gomock.AssignableToTypeOf(&ec2.DescribeSecurityGroupsInput{})).Return(nil, awserr.New("dependency-failure", "dependency-failure", errors.Errorf("dependency-failure")))
			},
			wantErr: true,
		},
		{
			name: "Should not revoke Ingress rules for a SG if IP permissions are not set and able to delete the SG",
			input: &infrav1.NetworkSpec{
				VPC: infrav1.VPCSpec{ID: "vpc-id"},
			},
			expect: func(m *mocks.MockEC2APIMockRecorder) {
				m.DescribeSecurityGroupsPages(gomock.AssignableToTypeOf(&ec2.DescribeSecurityGroupsInput{}), gomock.Any()).
					Do(processSecurityGroupsPage).Return(nil)
				m.DescribeSecurityGroups(gomock.AssignableToTypeOf(&ec2.DescribeSecurityGroupsInput{})).Return(&ec2.DescribeSecurityGroupsOutput{
					SecurityGroups: []*ec2.SecurityGroup{
						{
							GroupId:   aws.String("group-id"),
							GroupName: aws.String("group-name"),
						},
					},
				}, nil)
				m.DeleteSecurityGroup(gomock.AssignableToTypeOf(&ec2.DeleteSecurityGroupInput{})).Return(nil, nil)
			},
		},
		{
			name: "Should return error if failed to revoke Ingress rules for a SG",
			input: &infrav1.NetworkSpec{
				VPC: infrav1.VPCSpec{ID: "vpc-id"},
			},
			expect: func(m *mocks.MockEC2APIMockRecorder) {
				m.DescribeSecurityGroupsPages(gomock.AssignableToTypeOf(&ec2.DescribeSecurityGroupsInput{}), gomock.Any()).
					Do(processSecurityGroupsPage).Return(nil)
				m.DescribeSecurityGroups(gomock.AssignableToTypeOf(&ec2.DescribeSecurityGroupsInput{})).Return(&ec2.DescribeSecurityGroupsOutput{
					SecurityGroups: []*ec2.SecurityGroup{
						{
							GroupId:   aws.String("group-id"),
							GroupName: aws.String("group-name"),
							IpPermissions: []*ec2.IpPermission{
								{
									ToPort: aws.Int64(4),
								},
							},
						},
					},
				}, nil)
				m.RevokeSecurityGroupIngress(gomock.AssignableToTypeOf(&ec2.RevokeSecurityGroupIngressInput{})).Return(nil, awserr.New("failure", "failure", errors.Errorf("failure")))
			},
			wantErr: true,
		},
		{
			name: "Should delete SG successfully",
			input: &infrav1.NetworkSpec{
				VPC: infrav1.VPCSpec{ID: "vpc-id"},
			},
			expect: func(m *mocks.MockEC2APIMockRecorder) {
				m.DescribeSecurityGroupsPages(gomock.AssignableToTypeOf(&ec2.DescribeSecurityGroupsInput{}), gomock.Any()).
					Do(processSecurityGroupsPage).Return(nil)
				m.DescribeSecurityGroups(gomock.AssignableToTypeOf(&ec2.DescribeSecurityGroupsInput{})).Return(&ec2.DescribeSecurityGroupsOutput{
					SecurityGroups: []*ec2.SecurityGroup{
						{
							GroupId:   aws.String("group-id"),
							GroupName: aws.String("group-name"),
							IpPermissions: []*ec2.IpPermission{
								{
									ToPort: aws.Int64(4),
								},
							},
						},
					},
				}, nil)
				m.RevokeSecurityGroupIngress(gomock.AssignableToTypeOf(&ec2.RevokeSecurityGroupIngressInput{})).Return(nil, nil)
				m.DeleteSecurityGroup(gomock.AssignableToTypeOf(&ec2.DeleteSecurityGroupInput{})).Return(nil, nil)
			},
		},
	}
	for _, tc := range testCases {
		t.Run(tc.name, func(t *testing.T) {
			g := NewWithT(t)
			ec2Mock := mocks.NewMockEC2API(mockCtrl)

			scheme := runtime.NewScheme()
			g.Expect(infrav1.AddToScheme(scheme)).NotTo(HaveOccurred())

			awsCluster := &infrav1.AWSCluster{
				TypeMeta: metav1.TypeMeta{
					APIVersion: infrav1.GroupVersion.String(),
					Kind:       "AWSCluster",
				},
				ObjectMeta: metav1.ObjectMeta{Name: "test"},
				Spec: infrav1.AWSClusterSpec{
					NetworkSpec: *tc.input,
				},
			}

			client := fake.NewClientBuilder().WithScheme(scheme).WithObjects(awsCluster).Build()

			cs, err := scope.NewClusterScope(scope.ClusterScopeParams{
				Client: client,
				Cluster: &clusterv1.Cluster{
					ObjectMeta: metav1.ObjectMeta{Name: "test-cluster"},
				},
				AWSCluster: awsCluster,
			})
			g.Expect(err).NotTo(HaveOccurred())

			if tc.expect != nil {
				tc.expect(ec2Mock.EXPECT())
			}

			s := NewService(cs, testSecurityGroupRoles)
			s.EC2Client = ec2Mock

			err = s.DeleteSecurityGroups()
			if tc.wantErr {
				g.Expect(err).To(HaveOccurred())
				return
			}
			g.Expect(err).NotTo(HaveOccurred())
		})
	}
}

func TestIngressRulesFromSDKType(t *testing.T) {
	tests := []struct {
		name     string
		input    *ec2.IpPermission
		expected infrav1.IngressRules
	}{
		{
			name: "Two group pairs",
			input: &ec2.IpPermission{
				IpProtocol: aws.String("tcp"),
				FromPort:   aws.Int64(10250),
				ToPort:     aws.Int64(10250),
				UserIdGroupPairs: []*ec2.UserIdGroupPair{
					{
						Description: aws.String("Kubelet API"),
						UserId:      aws.String("aws-user-id-1"),
						GroupId:     aws.String("sg-source-1"),
					},
					{
						Description: aws.String("Kubelet API"),
						UserId:      aws.String("aws-user-id-1"),
						GroupId:     aws.String("sg-source-2"),
					},
				},
			},
			expected: infrav1.IngressRules{
				{
					Description:            "Kubelet API",
					Protocol:               "tcp",
					FromPort:               10250,
					ToPort:                 10250,
					SourceSecurityGroupIDs: []string{"sg-source-1", "sg-source-2"},
				},
			},
		},
		{
			name: "Mix of group pairs and cidr blocks",
			input: &ec2.IpPermission{
				IpProtocol: aws.String("tcp"),
				FromPort:   aws.Int64(22),
				ToPort:     aws.Int64(22),
				IpRanges: []*ec2.IpRange{
					{
						CidrIp:      aws.String("0.0.0.0/0"),
						Description: aws.String("MY-SSH"),
					},
				},
				UserIdGroupPairs: []*ec2.UserIdGroupPair{
					{
						UserId:      aws.String("aws-user-id-1"),
						GroupId:     aws.String("sg-source-1"),
						Description: aws.String("SSH"),
					},
				},
			},
			expected: infrav1.IngressRules{
				{
					Description: "MY-SSH",
					Protocol:    "tcp",
					FromPort:    22,
					ToPort:      22,
					CidrBlocks:  []string{"0.0.0.0/0"},
				},
				{
					Description:            "SSH",
					Protocol:               "tcp",
					FromPort:               22,
					ToPort:                 22,
					SourceSecurityGroupIDs: []string{"sg-source-1"},
				},
			},
		},
	}

	for _, tc := range tests {
		t.Run(tc.name, func(t *testing.T) {
			g := NewGomegaWithT(t)
			output := ingressRulesFromSDKType(tc.input)

			g.Expect(output).To(Equal(tc.expected))
		})
	}
}

var processSecurityGroupsPage = func(_, y interface{}) {
	funcType := y.(func(out *ec2.DescribeSecurityGroupsOutput, last bool) bool)
	funcType(&ec2.DescribeSecurityGroupsOutput{
		SecurityGroups: []*ec2.SecurityGroup{
			{
				GroupId:   aws.String("group-id"),
				GroupName: aws.String("group-name"),
			},
		},
	}, true)
}<|MERGE_RESOLUTION|>--- conflicted
+++ resolved
@@ -54,17 +54,13 @@
 	defer mockCtrl.Finish()
 
 	testCases := []struct {
-		name       string
-		input      *infrav1.NetworkSpec
-		expect     func(m *mocks.MockEC2APIMockRecorder)
-		err        error
-		awsCluster func(acl infrav1.AWSCluster) infrav1.AWSCluster
+		name   string
+		input  *infrav1.NetworkSpec
+		expect func(m *mocks.MockEC2APIMockRecorder)
+		err    error
 	}{
 		{
 			name: "no existing",
-			awsCluster: func(acl infrav1.AWSCluster) infrav1.AWSCluster {
-				return acl
-			},
 			input: &infrav1.NetworkSpec{
 				VPC: infrav1.VPCSpec{
 					ID:                "vpc-securitygroups",
@@ -235,7 +231,6 @@
 								},
 								{
 									Key:   aws.String("sigs.k8s.io/cluster-api-provider-aws/role"),
-<<<<<<< HEAD
 									Value: aws.String("node"),
 								},
 							},
@@ -252,211 +247,7 @@
 			},
 		},
 		{
-			name: "NLB is defined with preserve client IP disabled",
-			awsCluster: func(acl infrav1.AWSCluster) infrav1.AWSCluster {
-				acl.Spec.ControlPlaneLoadBalancer = &infrav1.AWSLoadBalancerSpec{
-					LoadBalancerType: infrav1.LoadBalancerTypeNLB,
-				}
-				return acl
-			},
-			input: &infrav1.NetworkSpec{
-				VPC: infrav1.VPCSpec{
-					ID:                "vpc-securitygroups",
-					InternetGatewayID: aws.String("igw-01"),
-					Tags: infrav1.Tags{
-						infrav1.ClusterTagKey("test-cluster"): "owned",
-					},
-					CidrBlock: "10.0.0.0/16",
-				},
-				Subnets: infrav1.Subnets{
-					infrav1.SubnetSpec{
-						ID:               "subnet-securitygroups-private",
-						IsPublic:         false,
-						AvailabilityZone: "us-east-1a",
-					},
-					infrav1.SubnetSpec{
-						ID:               "subnet-securitygroups-public",
-						IsPublic:         true,
-						NatGatewayID:     aws.String("nat-01"),
-						AvailabilityZone: "us-east-1a",
-					},
-				},
-			},
-			expect: func(m *mocks.MockEC2APIMockRecorder) {
-				m.DescribeSecurityGroups(gomock.AssignableToTypeOf(&ec2.DescribeSecurityGroupsInput{})).
-					Return(&ec2.DescribeSecurityGroupsOutput{}, nil)
-
-				securityGroupBastion := m.CreateSecurityGroup(gomock.Eq(&ec2.CreateSecurityGroupInput{
-					VpcId:       aws.String("vpc-securitygroups"),
-					GroupName:   aws.String("test-cluster-bastion"),
-					Description: aws.String("Kubernetes cluster test-cluster: bastion"),
-					TagSpecifications: []*ec2.TagSpecification{
-						{
-							ResourceType: aws.String("security-group"),
-							Tags: []*ec2.Tag{
-								{
-									Key:   aws.String("Name"),
-									Value: aws.String("test-cluster-bastion"),
-								},
-								{
-									Key:   aws.String("sigs.k8s.io/cluster-api-provider-aws/cluster/test-cluster"),
-									Value: aws.String("owned"),
-								},
-								{
-									Key:   aws.String("sigs.k8s.io/cluster-api-provider-aws/role"),
-									Value: aws.String("bastion"),
-								},
-							},
-						},
-					},
-				})).
-					Return(&ec2.CreateSecurityGroupOutput{GroupId: aws.String("sg-bastion")}, nil)
-
-				m.AuthorizeSecurityGroupIngress(gomock.AssignableToTypeOf(&ec2.AuthorizeSecurityGroupIngressInput{
-					GroupId: aws.String("sg-bastion"),
-				})).
-					Return(&ec2.AuthorizeSecurityGroupIngressOutput{}, nil).
-					After(securityGroupBastion)
-
-				securityGroupAPIServerLb := m.CreateSecurityGroup(gomock.Eq(&ec2.CreateSecurityGroupInput{
-					VpcId:       aws.String("vpc-securitygroups"),
-					GroupName:   aws.String("test-cluster-apiserver-lb"),
-					Description: aws.String("Kubernetes cluster test-cluster: apiserver-lb"),
-					TagSpecifications: []*ec2.TagSpecification{
-						{
-							ResourceType: aws.String("security-group"),
-							Tags: []*ec2.Tag{
-								{
-									Key:   aws.String("Name"),
-									Value: aws.String("test-cluster-apiserver-lb"),
-								},
-								{
-									Key:   aws.String("sigs.k8s.io/cluster-api-provider-aws/cluster/test-cluster"),
-									Value: aws.String("owned"),
-								},
-								{
-									Key:   aws.String("sigs.k8s.io/cluster-api-provider-aws/role"),
-									Value: aws.String("apiserver-lb"),
-								},
-							},
-						},
-					},
-				})).
-					Return(&ec2.CreateSecurityGroupOutput{GroupId: aws.String("sg-apiserver-lb")}, nil)
-
-				m.AuthorizeSecurityGroupIngress(gomock.AssignableToTypeOf(&ec2.AuthorizeSecurityGroupIngressInput{
-					GroupId: aws.String("sg-apiserver-lb"),
-				})).
-					Return(&ec2.AuthorizeSecurityGroupIngressOutput{}, nil).
-					After(securityGroupAPIServerLb)
-
-				lbSecurityGroup := m.CreateSecurityGroup(gomock.Eq(&ec2.CreateSecurityGroupInput{
-					VpcId:       aws.String("vpc-securitygroups"),
-					GroupName:   aws.String("test-cluster-lb"),
-					Description: aws.String("Kubernetes cluster test-cluster: lb"),
-					TagSpecifications: []*ec2.TagSpecification{
-						{
-							ResourceType: aws.String("security-group"),
-							Tags: []*ec2.Tag{
-								{
-									Key:   aws.String("Name"),
-									Value: aws.String("test-cluster-lb"),
-								},
-								{
-									Key:   aws.String("kubernetes.io/cluster/test-cluster"),
-									Value: aws.String("owned"),
-								},
-								{
-									Key:   aws.String("sigs.k8s.io/cluster-api-provider-aws/cluster/test-cluster"),
-									Value: aws.String("owned"),
-								},
-								{
-									Key:   aws.String("sigs.k8s.io/cluster-api-provider-aws/role"),
-									Value: aws.String("lb"),
-								},
-							},
-						},
-					},
-				})).Return(&ec2.CreateSecurityGroupOutput{GroupId: aws.String("sg-lb")}, nil)
-
-				m.AuthorizeSecurityGroupIngress(gomock.AssignableToTypeOf(&ec2.AuthorizeSecurityGroupIngressInput{
-					GroupId: aws.String("sg-lb"),
-				})).
-					Return(&ec2.AuthorizeSecurityGroupIngressOutput{}, nil).
-					After(lbSecurityGroup)
-
-				securityGroupControl := m.CreateSecurityGroup(gomock.Eq(&ec2.CreateSecurityGroupInput{
-					VpcId:       aws.String("vpc-securitygroups"),
-					GroupName:   aws.String("test-cluster-controlplane"),
-					Description: aws.String("Kubernetes cluster test-cluster: controlplane"),
-					TagSpecifications: []*ec2.TagSpecification{
-						{
-							ResourceType: aws.String("security-group"),
-							Tags: []*ec2.Tag{
-								{
-									Key:   aws.String("Name"),
-									Value: aws.String("test-cluster-controlplane"),
-								},
-								{
-									Key:   aws.String("sigs.k8s.io/cluster-api-provider-aws/cluster/test-cluster"),
-									Value: aws.String("owned"),
-								},
-								{
-									Key:   aws.String("sigs.k8s.io/cluster-api-provider-aws/role"),
-									Value: aws.String("controlplane"),
-								},
-							},
-						},
-					},
-				})).
-					Return(&ec2.CreateSecurityGroupOutput{GroupId: aws.String("sg-control")}, nil)
-
-				m.AuthorizeSecurityGroupIngress(gomock.AssignableToTypeOf(&ec2.AuthorizeSecurityGroupIngressInput{
-					GroupId: aws.String("sg-control"),
-				})).
-					Return(&ec2.AuthorizeSecurityGroupIngressOutput{}, nil).
-					After(securityGroupControl)
-
-				securityGroupNode := m.CreateSecurityGroup(gomock.Eq(&ec2.CreateSecurityGroupInput{
-					VpcId:       aws.String("vpc-securitygroups"),
-					GroupName:   aws.String("test-cluster-node"),
-					Description: aws.String("Kubernetes cluster test-cluster: node"),
-					TagSpecifications: []*ec2.TagSpecification{
-						{
-							ResourceType: aws.String("security-group"),
-							Tags: []*ec2.Tag{
-								{
-									Key:   aws.String("Name"),
-									Value: aws.String("test-cluster-node"),
-								},
-								{
-									Key:   aws.String("sigs.k8s.io/cluster-api-provider-aws/cluster/test-cluster"),
-									Value: aws.String("owned"),
-								},
-								{
-									Key:   aws.String("sigs.k8s.io/cluster-api-provider-aws/role"),
-=======
->>>>>>> 28bc9b87
-									Value: aws.String("node"),
-								},
-							},
-						},
-					},
-				})).
-					Return(&ec2.CreateSecurityGroupOutput{GroupId: aws.String("sg-node")}, nil)
-
-				m.AuthorizeSecurityGroupIngress(gomock.AssignableToTypeOf(&ec2.AuthorizeSecurityGroupIngressInput{
-					GroupId: aws.String("sg-node"),
-				})).
-					Return(&ec2.AuthorizeSecurityGroupIngressOutput{}, nil).
-					After(securityGroupNode)
-			},
-		},
-		{
 			name: "all overrides defined, do not tag",
-			awsCluster: func(acl infrav1.AWSCluster) infrav1.AWSCluster {
-				return acl
-			},
 			input: &infrav1.NetworkSpec{
 				VPC: infrav1.VPCSpec{
 					ID:                "vpc-securitygroups",
@@ -498,9 +289,6 @@
 		},
 		{
 			name: "managed vpc with overrides, returns error",
-			awsCluster: func(acl infrav1.AWSCluster) infrav1.AWSCluster {
-				return acl
-			},
 			input: &infrav1.NetworkSpec{
 				VPC: infrav1.VPCSpec{
 					ID:                "vpc-securitygroups",
@@ -553,19 +341,17 @@
 			scheme := runtime.NewScheme()
 			_ = infrav1.AddToScheme(scheme)
 			client := fake.NewClientBuilder().WithScheme(scheme).Build()
-			cluster := &infrav1.AWSCluster{
-				ObjectMeta: metav1.ObjectMeta{Name: "test"},
-				Spec: infrav1.AWSClusterSpec{
-					NetworkSpec: *tc.input,
-				},
-			}
-			awsCluster := tc.awsCluster(*cluster)
 			cs, err := scope.NewClusterScope(scope.ClusterScopeParams{
 				Client: client,
 				Cluster: &clusterv1.Cluster{
 					ObjectMeta: metav1.ObjectMeta{Name: "test-cluster"},
 				},
-				AWSCluster: &awsCluster,
+				AWSCluster: &infrav1.AWSCluster{
+					ObjectMeta: metav1.ObjectMeta{Name: "test"},
+					Spec: infrav1.AWSClusterSpec{
+						NetworkSpec: *tc.input,
+					},
+				},
 			})
 			if err != nil {
 				t.Fatalf("Failed to create test context: %v", err)
