/*
Copyright 2021 The Kubernetes Authors.

Licensed under the Apache License, Version 2.0 (the "License");
you may not use this file except in compliance with the License.
You may obtain a copy of the License at

	http://www.apache.org/licenses/LICENSE-2.0

Unless required by applicable law or agreed to in writing, software
distributed under the License is distributed on an "AS IS" BASIS,
WITHOUT WARRANTIES OR CONDITIONS OF ANY KIND, either express or implied.
See the License for the specific language governing permissions and
limitations under the License.
*/

package s3_test

import (
	"errors"
	"fmt"
	"io"
	"net/url"
	"reflect"
	"strings"
	"testing"

	"github.com/aws/aws-sdk-go/aws"
	"github.com/aws/aws-sdk-go/aws/awserr"
	s3svc "github.com/aws/aws-sdk-go/service/s3"
	"github.com/aws/aws-sdk-go/service/sts"
	"github.com/golang/mock/gomock"
	metav1 "k8s.io/apimachinery/pkg/apis/meta/v1"
	"k8s.io/apimachinery/pkg/runtime"
	"sigs.k8s.io/controller-runtime/pkg/client/fake"

	infrav1 "sigs.k8s.io/cluster-api-provider-aws/v2/api/v1beta2"
	iamv1 "sigs.k8s.io/cluster-api-provider-aws/v2/iam/api/v1beta1"
	"sigs.k8s.io/cluster-api-provider-aws/v2/pkg/cloud/scope"
	"sigs.k8s.io/cluster-api-provider-aws/v2/pkg/cloud/services/s3"
	"sigs.k8s.io/cluster-api-provider-aws/v2/pkg/cloud/services/s3/mock_s3iface"
	"sigs.k8s.io/cluster-api-provider-aws/v2/pkg/cloud/services/s3/mock_stsiface"
	clusterv1 "sigs.k8s.io/cluster-api/api/v1beta1"
)

const (
	testClusterName      = "test-cluster"
	testClusterNamespace = "test-namespace"
)

func TestReconcileBucket(t *testing.T) {
	t.Parallel()

	t.Run("does_nothing_when_bucket_management_is_disabled", func(t *testing.T) {
		t.Parallel()

		svc, _ := testService(t, nil)

		if err := svc.ReconcileBucket(); err != nil {
			t.Fatalf("Unexpected error: %v", err)
		}
	})

	t.Run("creates_bucket_with_configured_name", func(t *testing.T) {
		t.Parallel()

		expectedBucketName := "baz"

		svc, s3Mock := testService(t, &testServiceInput{
			Bucket: &infrav1.S3Bucket{
				Name: expectedBucketName,
			},
		})

		input := &s3svc.CreateBucketInput{
<<<<<<< HEAD
			Bucket:          aws.String(expectedBucketName),
			ObjectOwnership: aws.String(s3svc.ObjectOwnershipBucketOwnerPreferred),
=======
			Bucket: aws.String(expectedBucketName),
			CreateBucketConfiguration: &s3svc.CreateBucketConfiguration{
				LocationConstraint: aws.String("us-west-2"),
			},
>>>>>>> 2a4d4342
		}

		s3Mock.EXPECT().CreateBucket(gomock.Eq(input)).Return(nil, nil).Times(1)

		taggingInput := &s3svc.PutBucketTaggingInput{
			Bucket: aws.String(expectedBucketName),
			Tagging: &s3svc.Tagging{
				TagSet: []*s3svc.Tag{
					{
						Key:   aws.String("additional"),
						Value: aws.String("from-aws-cluster"),
					},
					{
						Key:   aws.String("sigs.k8s.io/cluster-api-provider-aws/cluster/test-cluster"),
						Value: aws.String("owned"),
					},
					{
						Key:   aws.String("sigs.k8s.io/cluster-api-provider-aws/role"),
						Value: aws.String("node"),
					},
				},
			},
		}

		s3Mock.EXPECT().PutBucketTagging(gomock.Eq(taggingInput)).Return(nil, nil).Times(1)

		s3Mock.EXPECT().PutBucketPolicy(gomock.Any()).Return(nil, nil).Times(1)
		s3Mock.EXPECT().PutPublicAccessBlock(gomock.Any()).Return(nil, nil).Times(1)

		if err := svc.ReconcileBucket(); err != nil {
			t.Fatalf("Unexpected error: %v", err)
		}
	})

	t.Run("hashes_default_bucket_name_if_name_exceeds_maximum_length", func(t *testing.T) {
		t.Parallel()

		mockCtrl := gomock.NewController(t)
		s3Mock := mock_s3iface.NewMockS3API(mockCtrl)
		stsMock := mock_stsiface.NewMockSTSAPI(mockCtrl)

		getCallerIdentityResult := &sts.GetCallerIdentityOutput{Account: aws.String("foo")}
		stsMock.EXPECT().GetCallerIdentity(gomock.Any()).Return(getCallerIdentityResult, nil).AnyTimes()

		scheme := runtime.NewScheme()
		_ = infrav1.AddToScheme(scheme)
		client := fake.NewClientBuilder().WithScheme(scheme).Build()

		longName := strings.Repeat("a", 40)
		clusterScope, err := scope.NewClusterScope(scope.ClusterScopeParams{
			Client: client,
			Cluster: &clusterv1.Cluster{
				ObjectMeta: metav1.ObjectMeta{
					Name:      longName,
					Namespace: longName,
				},
			},
			AWSCluster: &infrav1.AWSCluster{
				Spec: infrav1.AWSClusterSpec{
					S3Bucket: &infrav1.S3Bucket{},
				},
			},
		})
		if err != nil {
			t.Fatalf("Failed to create test context: %v", err)
		}

		svc := s3.NewService(clusterScope)
		svc.S3Client = s3Mock
		svc.STSClient = stsMock

		s3Mock.EXPECT().CreateBucket(gomock.Any()).Do(func(input *s3svc.CreateBucketInput) {
			if input.Bucket == nil {
				t.Fatalf("CreateBucket request must have Bucket specified")
			}

			if strings.Contains(*input.Bucket, longName) {
				t.Fatalf("Default bucket name be hashed when it's very long, got: %q", *input.Bucket)
			}
		}).Return(nil, nil).Times(1)

		s3Mock.EXPECT().PutBucketTagging(gomock.Any()).Return(nil, nil).Times(1)
		s3Mock.EXPECT().PutBucketPolicy(gomock.Any()).Return(nil, nil).Times(1)
		s3Mock.EXPECT().PutPublicAccessBlock(gomock.Any()).Return(nil, nil).Times(1)

		if err := svc.ReconcileBucket(); err != nil {
			t.Fatalf("Unexpected error: %v", err)
		}
	})

	t.Run("creates_bucket_with_policy_allowing_controlplane_and_worker_nodes_to_read_their_secrets", func(t *testing.T) {
		t.Parallel()

		bucketName := "bar"

		svc, s3Mock := testService(t, &testServiceInput{
			Bucket: &infrav1.S3Bucket{
				Name:                           bucketName,
				ControlPlaneIAMInstanceProfile: fmt.Sprintf("control-plane%s", iamv1.DefaultNameSuffix),
				NodesIAMInstanceProfiles: []string{
					fmt.Sprintf("nodes%s", iamv1.DefaultNameSuffix),
				},
			},
		})

		s3Mock.EXPECT().CreateBucket(gomock.Any()).Return(nil, nil).Times(1)
		s3Mock.EXPECT().PutBucketTagging(gomock.Any()).Return(nil, nil).Times(1)
		s3Mock.EXPECT().PutPublicAccessBlock(gomock.Any()).Return(nil, nil).Times(1)
		s3Mock.EXPECT().PutBucketPolicy(gomock.Any()).Do(func(input *s3svc.PutBucketPolicyInput) {
			if input.Policy == nil {
				t.Fatalf("Policy must be defined")
			}

			policy := *input.Policy

			if !strings.Contains(policy, "role/control-plane") {
				t.Errorf("At least one policy should include a reference to control-plane role, got: %v", policy)
			}

			if !strings.Contains(policy, "role/node") {
				t.Errorf("At least one policy should include a reference to node role, got: %v", policy)
			}

			if !strings.Contains(policy, fmt.Sprintf("%s/control-plane/*", bucketName)) {
				t.Errorf("At least one policy should apply for all objects with %q prefix, got: %v", "control-plane", policy)
			}

			if !strings.Contains(policy, fmt.Sprintf("%s/node/*", bucketName)) {
				t.Errorf("At least one policy should apply for all objects with %q prefix, got: %v", "node", policy)
			}

			if !strings.Contains(policy, "arn:aws:iam::foo:role/control-plane.cluster-api-provider-aws.sigs.k8s.io") {
				t.Errorf("Expected arn to contain the right principal; got: %v", policy)
			}

			if !strings.Contains(policy, "SecureTransport") {
				t.Errorf("Expected deny when not using SecureTransport; got: %v", policy)
			}
		}).Return(nil, nil).Times(1)

		if err := svc.ReconcileBucket(); err != nil {
			t.Fatalf("Unexpected error: %v", err)
		}
	})

	t.Run("is_idempotent", func(t *testing.T) {
		t.Parallel()

<<<<<<< HEAD
		svc, s3Mock := testService(t, &infrav1.S3Bucket{
			Name: "doesnt-exist",
		})
=======
		svc, s3Mock := testService(t, &testServiceInput{Bucket: &infrav1.S3Bucket{}})
>>>>>>> 2a4d4342

		s3Mock.EXPECT().CreateBucket(gomock.Any()).Return(nil, nil).Times(2)
		s3Mock.EXPECT().PutBucketTagging(gomock.Any()).Return(nil, nil).Times(2)
		s3Mock.EXPECT().PutBucketPolicy(gomock.Any()).Return(nil, nil).Times(2)
		s3Mock.EXPECT().PutPublicAccessBlock(gomock.Any()).Return(nil, nil).Times(2)

		if err := svc.ReconcileBucket(); err != nil {
			t.Fatalf("Unexpected error: %v", err)
		}

		if err := svc.ReconcileBucket(); err != nil {
			t.Fatalf("Unexpected error: %v", err)
		}
	})

	t.Run("ignores_when_bucket_already_exists_but_its_owned_by_the_same_account", func(t *testing.T) {
		t.Parallel()

		svc, s3Mock := testService(t, &testServiceInput{Bucket: &infrav1.S3Bucket{}})

		err := awserr.New(s3svc.ErrCodeBucketAlreadyOwnedByYou, "err", errors.New("err"))

		s3Mock.EXPECT().CreateBucket(gomock.Any()).Return(nil, err).Times(1)
		s3Mock.EXPECT().PutBucketTagging(gomock.Any()).Return(nil, nil).Times(1)
		s3Mock.EXPECT().PutBucketPolicy(gomock.Any()).Return(nil, nil).Times(1)
		s3Mock.EXPECT().PutPublicAccessBlock(gomock.Any()).Return(nil, nil).Times(1)

		if err := svc.ReconcileBucket(); err != nil {
			t.Fatalf("Unexpected error, got: %v", err)
		}
	})

	t.Run("returns_error_when", func(t *testing.T) {
		t.Parallel()

		t.Run("bucket_creation_fails", func(t *testing.T) {
			t.Parallel()

			svc, s3Mock := testService(t, &testServiceInput{Bucket: &infrav1.S3Bucket{}})

			s3Mock.EXPECT().CreateBucket(gomock.Any()).Return(nil, errors.New("error")).Times(1)

			if err := svc.ReconcileBucket(); err == nil {
				t.Fatalf("Expected error")
			}
		})

		t.Run("bucket_creation_returns_unexpected_AWS_error", func(t *testing.T) {
			t.Parallel()

			svc, s3Mock := testService(t, &testServiceInput{Bucket: &infrav1.S3Bucket{}})

			s3Mock.EXPECT().CreateBucket(gomock.Any()).Return(nil, awserr.New("foo", "", nil)).Times(1)

			if err := svc.ReconcileBucket(); err == nil {
				t.Fatalf("Expected error")
			}
		})

		t.Run("generating_bucket_policy_fails", func(t *testing.T) {
			t.Parallel()

			svc, s3Mock := testService(t, &testServiceInput{Bucket: &infrav1.S3Bucket{}})

			s3Mock.EXPECT().CreateBucket(gomock.Any()).Return(nil, nil).Times(1)
			s3Mock.EXPECT().PutBucketTagging(gomock.Any()).Return(nil, nil).Times(1)

			mockCtrl := gomock.NewController(t)
			stsMock := mock_stsiface.NewMockSTSAPI(mockCtrl)
<<<<<<< HEAD
			stsMock.EXPECT().GetCallerIdentity(gomock.Any()).Return(nil, fmt.Errorf(t.Name())).AnyTimes()
			s3Mock.EXPECT().PutPublicAccessBlock(gomock.Any()).Return(nil, errors.New("error")).Times(1)
=======
			stsMock.EXPECT().GetCallerIdentity(gomock.Any()).Return(nil, errors.New(t.Name())).AnyTimes()
>>>>>>> 2a4d4342
			svc.STSClient = stsMock

			if err := svc.ReconcileBucket(); err == nil {
				t.Fatalf("Expected error")
			}
		})

		t.Run("creating_bucket_policy_fails", func(t *testing.T) {
			t.Parallel()

			svc, s3Mock := testService(t, &testServiceInput{Bucket: &infrav1.S3Bucket{}})

			s3Mock.EXPECT().CreateBucket(gomock.Any()).Return(nil, nil).Times(1)
			s3Mock.EXPECT().PutBucketTagging(gomock.Any()).Return(nil, nil).Times(1)
			s3Mock.EXPECT().PutPublicAccessBlock(gomock.Any()).Return(nil, errors.New("error")).Times(1)

			if err := svc.ReconcileBucket(); err == nil {
				t.Fatalf("Expected error")
			}
		})

		t.Run("creates_bucket_without_location", func(t *testing.T) {
			t.Parallel()

			bucketName := "test"
			svc, s3Mock := testService(t, &testServiceInput{
				Region: "us-east-1",
				Bucket: &infrav1.S3Bucket{Name: bucketName},
			})
			input := &s3svc.CreateBucketInput{
				Bucket: aws.String(bucketName),
			}

			s3Mock.EXPECT().CreateBucket(gomock.Eq(input)).Return(nil, nil).Times(1)
			s3Mock.EXPECT().PutBucketTagging(gomock.Any()).Return(nil, nil).Times(1)
			s3Mock.EXPECT().PutBucketPolicy(gomock.Any()).Return(nil, nil).Times(1)

			if err := svc.ReconcileBucket(); err != nil {
				t.Fatalf("Unexpected error: %v", err)
			}
		})
	})
}

func TestDeleteBucket(t *testing.T) {
	t.Parallel()

	const bucketName = "foo"

	t.Run("does_nothing_when_bucket_management_is_disabled", func(t *testing.T) {
		t.Parallel()

		svc, _ := testService(t, nil)

		if err := svc.DeleteBucket(); err != nil {
			t.Fatalf("Unexpected error, got: %v", err)
		}
	})

	t.Run("deletes_bucket_with_configured_name", func(t *testing.T) {
		t.Parallel()

		svc, s3Mock := testService(t, &testServiceInput{
			Bucket: &infrav1.S3Bucket{
				Name: bucketName,
			},
		})

		input := &s3svc.DeleteBucketInput{
			Bucket: aws.String(bucketName),
		}

		s3Mock.EXPECT().DeleteBucket(input).Return(nil, nil).Times(1)

		if err := svc.DeleteBucket(); err != nil {
			t.Fatalf("Unexpected error, got: %v", err)
		}
	})

	t.Run("returns_error_when_bucket_removal_returns", func(t *testing.T) {
		t.Parallel()
		t.Run("unexpected_error", func(t *testing.T) {
			t.Parallel()

<<<<<<< HEAD
			svc, s3Mock := testService(t, &infrav1.S3Bucket{
				Name: "doesnt-exist",
			})
=======
			svc, s3Mock := testService(t, &testServiceInput{Bucket: &infrav1.S3Bucket{}})
>>>>>>> 2a4d4342

			s3Mock.EXPECT().DeleteBucket(gomock.Any()).Return(nil, errors.New("err")).Times(1)

			if err := svc.DeleteBucket(); err == nil {
				t.Fatalf("Expected error")
			}
		})

		t.Run("unexpected_AWS_error", func(t *testing.T) {
			t.Parallel()

<<<<<<< HEAD
			svc, s3Mock := testService(t, &infrav1.S3Bucket{
				Name: "doesnt-exist",
			})
=======
			svc, s3Mock := testService(t, &testServiceInput{Bucket: &infrav1.S3Bucket{}})
>>>>>>> 2a4d4342

			s3Mock.EXPECT().DeleteBucket(gomock.Any()).Return(nil, awserr.New("foo", "", nil)).Times(1)

			if err := svc.DeleteBucket(); err == nil {
				t.Fatalf("Expected error")
			}
		})
	})

	t.Run("ignores_when_bucket_has_already_been_removed", func(t *testing.T) {
		t.Parallel()

<<<<<<< HEAD
		svc, s3Mock := testService(t, &infrav1.S3Bucket{
			Name: "doesnt-exist",
		})
=======
		svc, s3Mock := testService(t, &testServiceInput{Bucket: &infrav1.S3Bucket{}})
>>>>>>> 2a4d4342

		s3Mock.EXPECT().DeleteBucket(gomock.Any()).Return(nil, awserr.New(s3svc.ErrCodeNoSuchBucket, "", nil)).Times(1)

		if err := svc.DeleteBucket(); err != nil {
			t.Fatalf("Unexpected error: %v", err)
		}
	})

	t.Run("skips_bucket_removal_when_bucket_is_not_empty", func(t *testing.T) {
		t.Parallel()

<<<<<<< HEAD
		svc, s3Mock := testService(t, &infrav1.S3Bucket{
			Name: "doesnt-exist",
		})
=======
		svc, s3Mock := testService(t, &testServiceInput{Bucket: &infrav1.S3Bucket{}})
>>>>>>> 2a4d4342

		s3Mock.EXPECT().DeleteBucket(gomock.Any()).Return(nil, awserr.New("BucketNotEmpty", "", nil)).Times(1)

		if err := svc.DeleteBucket(); err != nil {
			t.Fatalf("Unexpected error: %v", err)
		}
	})
}

func TestCreateObject(t *testing.T) {
	t.Parallel()

	const (
		bucketName = "foo"
		nodeName   = "aws-test1"
	)

	t.Run("for_machine", func(t *testing.T) {
		t.Parallel()

		svc, s3Mock := testService(t, &testServiceInput{
			Bucket: &infrav1.S3Bucket{
				Name: bucketName,
			},
		})

		machineScope := &scope.MachineScope{
			Machine: &clusterv1.Machine{},
			AWSMachine: &infrav1.AWSMachine{
				ObjectMeta: metav1.ObjectMeta{
					Name: nodeName,
				},
			},
		}

		bootstrapData := []byte("foobar")

		s3Mock.EXPECT().PutObject(gomock.Any()).Do(func(putObjectInput *s3svc.PutObjectInput) {
			t.Run("use_configured_bucket_name_on_cluster_level", func(t *testing.T) {
				t.Parallel()

				if *putObjectInput.Bucket != bucketName {
					t.Fatalf("Expected object to be created in bucket %q, got %q", bucketName, *putObjectInput.Bucket)
				}
			})

			t.Run("use_machine_role_and_machine_name_as_key", func(t *testing.T) {
				t.Parallel()

				if !strings.HasPrefix(*putObjectInput.Key, "node") {
					t.Errorf("Expected key to start with node role, got: %q", *putObjectInput.Key)
				}

				if !strings.HasSuffix(*putObjectInput.Key, nodeName) {
					t.Errorf("Expected key to end with node name, got: %q", *putObjectInput.Key)
				}
			})

			t.Run("puts_given_bootstrap_data_untouched", func(t *testing.T) {
				t.Parallel()

				data, err := io.ReadAll(putObjectInput.Body)
				if err != nil {
					t.Fatalf("Reading put object body: %v", err)
				}

				if !reflect.DeepEqual(data, bootstrapData) {
					t.Fatalf("Unexpected request body %q, expected %q", string(data), string(bootstrapData))
				}
			})
		}).Return(nil, nil).Times(1)

		bootstrapDataURL, err := svc.Create(machineScope.GetBootstrapDataKey(), bootstrapData)
		if err != nil {
			t.Fatalf("Unexpected error, got: %v", err)
		}

		t.Run("returns_s3_url_for_created_object", func(t *testing.T) {
			t.Parallel()

			parsedURL, err := url.Parse(bootstrapDataURL)
			if err != nil {
				t.Fatalf("Parsing URL %q: %v", bootstrapDataURL, err)
			}

			expectedScheme := "s3"
			if parsedURL.Scheme != expectedScheme {
				t.Errorf("Unexpected URL scheme, expected %q, got %q", expectedScheme, parsedURL.Scheme)
			}

			if !strings.Contains(parsedURL.Host, bucketName) {
				t.Errorf("URL Host should include bucket %q reference, got %q", bucketName, parsedURL.Host)
			}

			if !strings.HasSuffix(parsedURL.Path, nodeName) {
				t.Errorf("URL Path should end with node name %q, got: %q", nodeName, parsedURL.Path)
			}
		})
	})

	t.Run("is_idempotent", func(t *testing.T) {
		t.Parallel()

<<<<<<< HEAD
		svc, s3Mock := testService(t, &infrav1.S3Bucket{
			Name: "doesnt-exist",
		})
=======
		svc, s3Mock := testService(t, &testServiceInput{Bucket: &infrav1.S3Bucket{}})
>>>>>>> 2a4d4342

		machineScope := &scope.MachineScope{
			Machine: &clusterv1.Machine{},
			AWSMachine: &infrav1.AWSMachine{
				ObjectMeta: metav1.ObjectMeta{
					Name: nodeName,
				},
			},
		}

		s3Mock.EXPECT().PutObject(gomock.Any()).Return(nil, nil).Times(2)

		boostrapData := []byte("foo")

		if _, err := svc.Create(machineScope.GetBootstrapDataKey(), boostrapData); err != nil {
			t.Fatalf("Unexpected error: %v", err)
		}
		if _, err := svc.Create(machineScope.GetBootstrapDataKey(), boostrapData); err != nil {
			t.Fatalf("Unexpected error: %v", err)
		}
	})

	t.Run("returns_error_when", func(t *testing.T) {
		t.Parallel()

		t.Run("object_creation_fails", func(t *testing.T) {
			t.Parallel()

<<<<<<< HEAD
			svc, s3Mock := testService(t, &infrav1.S3Bucket{
				Name: "doesnt-exist",
			})
=======
			svc, s3Mock := testService(t, &testServiceInput{Bucket: &infrav1.S3Bucket{}})
>>>>>>> 2a4d4342

			machineScope := &scope.MachineScope{
				Machine: &clusterv1.Machine{},
				AWSMachine: &infrav1.AWSMachine{
					ObjectMeta: metav1.ObjectMeta{
						Name: nodeName,
					},
				},
			}

			s3Mock.EXPECT().PutObject(gomock.Any()).Return(nil, errors.New("foo")).Times(1)

			bootstrapDataURL, err := svc.Create(machineScope.GetBootstrapDataKey(), []byte("foo"))
			if err == nil {
				t.Fatalf("Expected error")
			}

			if bootstrapDataURL != "" {
				t.Fatalf("Expected empty bootstrap data URL when creation error occurs")
			}
		})

		t.Run("given_empty_machine_scope", func(t *testing.T) {
			t.Parallel()

			svc, _ := testService(t, &testServiceInput{Bucket: &infrav1.S3Bucket{}})

			bootstrapDataURL, err := svc.Create("", []byte("foo"))
			if err == nil {
				t.Fatalf("Expected error")
			}

			if bootstrapDataURL != "" {
				t.Fatalf("Expected empty bootstrap data URL when creation error occurs")
			}
		})

		// If one tries to put empty bootstrap data into S3, most likely something is wrong.
		t.Run("given_empty_bucket_name", func(t *testing.T) {
			t.Parallel()

			svc, _ := testService(t, &testServiceInput{Bucket: &infrav1.S3Bucket{}})

			machineScope := &scope.MachineScope{
				Machine: &clusterv1.Machine{},
				AWSMachine: &infrav1.AWSMachine{
					ObjectMeta: metav1.ObjectMeta{
						Name: nodeName,
					},
				},
			}

			bootstrapDataURL, err := svc.Create(machineScope.GetBootstrapDataKey(), []byte{})
			if !s3.IsEmptyBucketError(err) {
				t.Fatalf("Unexpected error: %v", err)
			}

			if bootstrapDataURL != "" {
				t.Fatalf("Expected empty bootstrap data URL when creation error occurs")
			}
		})

		t.Run("bucket_management_is_disabled_clusterwide", func(t *testing.T) {
			t.Parallel()

			svc, _ := testService(t, nil)

			machineScope := &scope.MachineScope{
				Machine: &clusterv1.Machine{},
				AWSMachine: &infrav1.AWSMachine{
					ObjectMeta: metav1.ObjectMeta{
						Name: nodeName,
					},
				},
			}

			bootstrapDataURL, err := svc.Create(machineScope.GetBootstrapDataKey(), []byte("foo"))
			if !s3.IsDisabledError(err) {
				t.Fatalf("Unexpected error: %v", err)
			}

			if bootstrapDataURL != "" {
				t.Fatalf("Expected empty bootstrap data URL when creation error occurs")
			}
		})
	})
}

func TestDeleteObject(t *testing.T) {
	t.Parallel()

	const nodeName = "aws-test1"

	t.Run("for_machine", func(t *testing.T) {
		t.Parallel()

		expectedBucketName := "foo"

		svc, s3Mock := testService(t, &testServiceInput{
			Bucket: &infrav1.S3Bucket{
				Name: expectedBucketName,
			},
		})

		machineScope := &scope.MachineScope{
			Machine: &clusterv1.Machine{
				ObjectMeta: metav1.ObjectMeta{
					Labels: map[string]string{
						clusterv1.MachineControlPlaneLabel: "",
					},
				},
			},
			AWSMachine: &infrav1.AWSMachine{
				ObjectMeta: metav1.ObjectMeta{
					Name: nodeName,
				},
			},
		}

		s3Mock.EXPECT().HeadObject(gomock.Any())

		s3Mock.EXPECT().DeleteObject(gomock.Any()).Do(func(deleteObjectInput *s3svc.DeleteObjectInput) {
			t.Run("use_configured_bucket_name_on_cluster_level", func(t *testing.T) {
				t.Parallel()

				if *deleteObjectInput.Bucket != expectedBucketName {
					t.Fatalf("Expected object to be deleted from bucket %q, got %q", expectedBucketName, *deleteObjectInput.Bucket)
				}
			})

			t.Run("use_machine_role_and_machine_name_as_key", func(t *testing.T) {
				t.Parallel()

				if !strings.HasPrefix(*deleteObjectInput.Key, "control-plane") {
					t.Errorf("Expected key to start with control-plane role, got: %q", *deleteObjectInput.Key)
				}

				if !strings.HasSuffix(*deleteObjectInput.Key, nodeName) {
					t.Errorf("Expected key to end with node name, got: %q", *deleteObjectInput.Key)
				}
			})
		}).Return(nil, nil).Times(1)

		if err := svc.Delete(machineScope.GetBootstrapDataKey()); err != nil {
			t.Fatalf("Unexpected error, got: %v", err)
		}
	})

	t.Run("succeeds_when", func(t *testing.T) {
		t.Parallel()

<<<<<<< HEAD
		svc, s3Mock := testService(t, &infrav1.S3Bucket{
			Name: "doesnt-exist",
		})

=======
>>>>>>> 2a4d4342
		machineScope := &scope.MachineScope{
			Machine: &clusterv1.Machine{},
			AWSMachine: &infrav1.AWSMachine{
				ObjectMeta: metav1.ObjectMeta{
					Name: nodeName,
				},
			},
		}

		t.Run("bucket_has_already_been_removed", func(t *testing.T) {
			t.Parallel()

<<<<<<< HEAD
		if err := svc.Delete(machineScope.GetBootstrapDataKey()); err != nil {
			t.Fatalf("Unexpected error, got: %v", err)
		}
=======
			svc, s3Mock := testService(t, &testServiceInput{Bucket: &infrav1.S3Bucket{}})
			s3Mock.EXPECT().HeadObject(gomock.Any()).Return(nil, awserr.New(s3svc.ErrCodeNoSuchBucket, "", nil))

			if err := svc.Delete(machineScope); err != nil {
				t.Fatalf("Unexpected error, got: %v", err)
			}
		})

		t.Run("object_has_already_been_removed", func(t *testing.T) {
			t.Parallel()

			svc, s3Mock := testService(t, &testServiceInput{Bucket: &infrav1.S3Bucket{}})
			s3Mock.EXPECT().HeadObject(gomock.Any()).Return(nil, awserr.New(s3svc.ErrCodeNoSuchKey, "", nil))

			if err := svc.Delete(machineScope); err != nil {
				t.Fatalf("Unexpected error, got: %v", err)
			}
		})

		t.Run("bucket_or_object_not_found", func(t *testing.T) {
			t.Parallel()

			svc, s3Mock := testService(t, &testServiceInput{Bucket: &infrav1.S3Bucket{}})
			s3Mock.EXPECT().HeadObject(gomock.Any()).Return(nil, awserr.New("NotFound", "Not found", nil))

			if err := svc.Delete(machineScope); err != nil {
				t.Fatalf("Unexpected error, got: %v", err)
			}
		})

		t.Run("object_access_denied_and_BestEffortDeleteObjects_is_on", func(t *testing.T) {
			t.Parallel()

			svc, s3Mock := testService(t, &testServiceInput{Bucket: &infrav1.S3Bucket{BestEffortDeleteObjects: aws.Bool(true)}})
			s3Mock.EXPECT().HeadObject(gomock.Any()).Return(nil, nil)
			s3Mock.EXPECT().DeleteObject(gomock.Any()).Return(nil, awserr.New("AccessDenied", "Access Denied", nil))

			if err := svc.Delete(machineScope); err != nil {
				t.Fatalf("Unexpected error, got: %v", err)
			}
		})
>>>>>>> 2a4d4342
	})

	t.Run("returns_error_when", func(t *testing.T) {
		t.Parallel()

		t.Run("object_deletion_fails", func(t *testing.T) {
			t.Parallel()

<<<<<<< HEAD
			svc, s3Mock := testService(t, &infrav1.S3Bucket{
				Name: "doesnt-exist",
			})
=======
			svc, s3Mock := testService(t, &testServiceInput{Bucket: &infrav1.S3Bucket{}})
>>>>>>> 2a4d4342

			machineScope := &scope.MachineScope{
				Machine: &clusterv1.Machine{},
				AWSMachine: &infrav1.AWSMachine{
					ObjectMeta: metav1.ObjectMeta{
						Name: nodeName,
					},
				},
			}

			s3Mock.EXPECT().HeadObject(gomock.Any())
			s3Mock.EXPECT().DeleteObject(gomock.Any()).Return(nil, errors.New("foo")).Times(1)

			if err := svc.Delete(machineScope.GetBootstrapDataKey()); err == nil {
				t.Fatalf("Expected error")
			}
		})

		t.Run("given_empty_machine_scope", func(t *testing.T) {
			t.Parallel()

			svc, _ := testService(t, nil)

			if err := svc.Delete(""); err == nil {
				t.Fatalf("Expected error")
			}
		})

		t.Run("bucket_management_is_disabled_clusterwide", func(t *testing.T) {
			t.Parallel()

			svc, _ := testService(t, nil)

			machineScope := &scope.MachineScope{
				Machine: &clusterv1.Machine{},
				AWSMachine: &infrav1.AWSMachine{
					ObjectMeta: metav1.ObjectMeta{
						Name: nodeName,
					},
				},
			}

			if err := svc.Delete(machineScope.GetBootstrapDataKey()); !s3.IsDisabledError(err) {
				t.Fatalf("Unexpected error, got: %v", err)
			}
		})

		t.Run("object_access_denied_and_BestEffortDeleteObjects_is_off", func(t *testing.T) {
			t.Parallel()

			svc, s3Mock := testService(t, &testServiceInput{Bucket: &infrav1.S3Bucket{}})
			s3Mock.EXPECT().HeadObject(gomock.Any()).Return(nil, nil)
			s3Mock.EXPECT().DeleteObject(gomock.Any()).Return(nil, awserr.New("AccessDenied", "Access Denied", nil))

			machineScope := &scope.MachineScope{
				Machine: &clusterv1.Machine{},
				AWSMachine: &infrav1.AWSMachine{
					ObjectMeta: metav1.ObjectMeta{
						Name: nodeName,
					},
				},
			}

			if err := svc.Delete(machineScope); err == nil {
				t.Fatalf("Expected error")
			}
		})
	})

	t.Run("is_idempotent", func(t *testing.T) {
		t.Parallel()

<<<<<<< HEAD
		svc, s3Mock := testService(t, &infrav1.S3Bucket{
			Name: "doesnt-exist",
		})
=======
		svc, s3Mock := testService(t, &testServiceInput{Bucket: &infrav1.S3Bucket{}})
>>>>>>> 2a4d4342

		machineScope := &scope.MachineScope{
			Machine: &clusterv1.Machine{},
			AWSMachine: &infrav1.AWSMachine{
				ObjectMeta: metav1.ObjectMeta{
					Name: nodeName,
				},
			},
		}

		s3Mock.EXPECT().HeadObject(gomock.Any()).Times(2)
		s3Mock.EXPECT().DeleteObject(gomock.Any()).Return(nil, nil).Times(2)

		if err := svc.Delete(machineScope.GetBootstrapDataKey()); err != nil {
			t.Fatalf("Unexpected error: %v", err)
		}

		if err := svc.Delete(machineScope.GetBootstrapDataKey()); err != nil {
			t.Fatalf("Unexpected error: %v", err)
		}
	})
}

type testServiceInput struct {
	Bucket *infrav1.S3Bucket
	Region string
}

const testAWSRegion string = "us-west-2"

func testService(t *testing.T, si *testServiceInput) (*s3.Service, *mock_s3iface.MockS3API) {
	t.Helper()

	mockCtrl := gomock.NewController(t)
	s3Mock := mock_s3iface.NewMockS3API(mockCtrl)
	stsMock := mock_stsiface.NewMockSTSAPI(mockCtrl)

	getCallerIdentityResult := &sts.GetCallerIdentityOutput{Account: aws.String("foo")}
	stsMock.EXPECT().GetCallerIdentity(gomock.Any()).Return(getCallerIdentityResult, nil).AnyTimes()

	scheme := runtime.NewScheme()
	_ = infrav1.AddToScheme(scheme)
	client := fake.NewClientBuilder().WithScheme(scheme).Build()

<<<<<<< HEAD
	clusterScope, err := scope.NewClusterScope(scope.ClusterScopeParams{
=======
	if si == nil {
		si = &testServiceInput{}
	}
	if si.Region == "" {
		si.Region = testAWSRegion
	}

	scope, err := scope.NewClusterScope(scope.ClusterScopeParams{
>>>>>>> 2a4d4342
		Client: client,
		Cluster: &clusterv1.Cluster{
			ObjectMeta: metav1.ObjectMeta{
				Name:      testClusterName,
				Namespace: testClusterNamespace,
			},
		},
		AWSCluster: &infrav1.AWSCluster{
			Spec: infrav1.AWSClusterSpec{
				S3Bucket: si.Bucket,
				Region:   si.Region,
				AdditionalTags: infrav1.Tags{
					"additional": "from-aws-cluster",
				},
			},
		},
	})
	if err != nil {
		t.Fatalf("Failed to create test context: %v", err)
	}

	svc := s3.NewService(clusterScope)
	svc.S3Client = s3Mock
	svc.STSClient = stsMock

	return svc, s3Mock
}<|MERGE_RESOLUTION|>--- conflicted
+++ resolved
@@ -73,15 +73,11 @@
 		})
 
 		input := &s3svc.CreateBucketInput{
-<<<<<<< HEAD
-			Bucket:          aws.String(expectedBucketName),
-			ObjectOwnership: aws.String(s3svc.ObjectOwnershipBucketOwnerPreferred),
-=======
 			Bucket: aws.String(expectedBucketName),
 			CreateBucketConfiguration: &s3svc.CreateBucketConfiguration{
 				LocationConstraint: aws.String("us-west-2"),
 			},
->>>>>>> 2a4d4342
+			ObjectOwnership: aws.String(s3svc.ObjectOwnershipBucketOwnerPreferred),
 		}
 
 		s3Mock.EXPECT().CreateBucket(gomock.Eq(input)).Return(nil, nil).Times(1)
@@ -230,13 +226,9 @@
 	t.Run("is_idempotent", func(t *testing.T) {
 		t.Parallel()
 
-<<<<<<< HEAD
-		svc, s3Mock := testService(t, &infrav1.S3Bucket{
+		svc, s3Mock := testService(t, &testServiceInput{Bucket: &infrav1.S3Bucket{
 			Name: "doesnt-exist",
-		})
-=======
-		svc, s3Mock := testService(t, &testServiceInput{Bucket: &infrav1.S3Bucket{}})
->>>>>>> 2a4d4342
+		}})
 
 		s3Mock.EXPECT().CreateBucket(gomock.Any()).Return(nil, nil).Times(2)
 		s3Mock.EXPECT().PutBucketTagging(gomock.Any()).Return(nil, nil).Times(2)
@@ -306,12 +298,8 @@
 
 			mockCtrl := gomock.NewController(t)
 			stsMock := mock_stsiface.NewMockSTSAPI(mockCtrl)
-<<<<<<< HEAD
-			stsMock.EXPECT().GetCallerIdentity(gomock.Any()).Return(nil, fmt.Errorf(t.Name())).AnyTimes()
+			stsMock.EXPECT().GetCallerIdentity(gomock.Any()).Return(nil, errors.New(t.Name())).AnyTimes()
 			s3Mock.EXPECT().PutPublicAccessBlock(gomock.Any()).Return(nil, errors.New("error")).Times(1)
-=======
-			stsMock.EXPECT().GetCallerIdentity(gomock.Any()).Return(nil, errors.New(t.Name())).AnyTimes()
->>>>>>> 2a4d4342
 			svc.STSClient = stsMock
 
 			if err := svc.ReconcileBucket(); err == nil {
@@ -396,13 +384,9 @@
 		t.Run("unexpected_error", func(t *testing.T) {
 			t.Parallel()
 
-<<<<<<< HEAD
-			svc, s3Mock := testService(t, &infrav1.S3Bucket{
+			svc, s3Mock := testService(t, &testServiceInput{Bucket: &infrav1.S3Bucket{
 				Name: "doesnt-exist",
-			})
-=======
-			svc, s3Mock := testService(t, &testServiceInput{Bucket: &infrav1.S3Bucket{}})
->>>>>>> 2a4d4342
+			}})
 
 			s3Mock.EXPECT().DeleteBucket(gomock.Any()).Return(nil, errors.New("err")).Times(1)
 
@@ -414,13 +398,9 @@
 		t.Run("unexpected_AWS_error", func(t *testing.T) {
 			t.Parallel()
 
-<<<<<<< HEAD
-			svc, s3Mock := testService(t, &infrav1.S3Bucket{
+			svc, s3Mock := testService(t, &testServiceInput{Bucket: &infrav1.S3Bucket{
 				Name: "doesnt-exist",
-			})
-=======
-			svc, s3Mock := testService(t, &testServiceInput{Bucket: &infrav1.S3Bucket{}})
->>>>>>> 2a4d4342
+			}})
 
 			s3Mock.EXPECT().DeleteBucket(gomock.Any()).Return(nil, awserr.New("foo", "", nil)).Times(1)
 
@@ -433,31 +413,21 @@
 	t.Run("ignores_when_bucket_has_already_been_removed", func(t *testing.T) {
 		t.Parallel()
 
-<<<<<<< HEAD
-		svc, s3Mock := testService(t, &infrav1.S3Bucket{
+		svc, s3Mock := testService(t, &testServiceInput{Bucket: &infrav1.S3Bucket{Name: "doesnt-exist"}})
+
+		s3Mock.EXPECT().DeleteBucket(gomock.Any()).Return(nil, awserr.New(s3svc.ErrCodeNoSuchBucket, "", nil)).Times(1)
+
+		if err := svc.DeleteBucket(); err != nil {
+			t.Fatalf("Unexpected error: %v", err)
+		}
+	})
+
+	t.Run("skips_bucket_removal_when_bucket_is_not_empty", func(t *testing.T) {
+		t.Parallel()
+
+		svc, s3Mock := testService(t, &testServiceInput{Bucket: &infrav1.S3Bucket{
 			Name: "doesnt-exist",
-		})
-=======
-		svc, s3Mock := testService(t, &testServiceInput{Bucket: &infrav1.S3Bucket{}})
->>>>>>> 2a4d4342
-
-		s3Mock.EXPECT().DeleteBucket(gomock.Any()).Return(nil, awserr.New(s3svc.ErrCodeNoSuchBucket, "", nil)).Times(1)
-
-		if err := svc.DeleteBucket(); err != nil {
-			t.Fatalf("Unexpected error: %v", err)
-		}
-	})
-
-	t.Run("skips_bucket_removal_when_bucket_is_not_empty", func(t *testing.T) {
-		t.Parallel()
-
-<<<<<<< HEAD
-		svc, s3Mock := testService(t, &infrav1.S3Bucket{
-			Name: "doesnt-exist",
-		})
-=======
-		svc, s3Mock := testService(t, &testServiceInput{Bucket: &infrav1.S3Bucket{}})
->>>>>>> 2a4d4342
+		}})
 
 		s3Mock.EXPECT().DeleteBucket(gomock.Any()).Return(nil, awserr.New("BucketNotEmpty", "", nil)).Times(1)
 
@@ -561,13 +531,9 @@
 	t.Run("is_idempotent", func(t *testing.T) {
 		t.Parallel()
 
-<<<<<<< HEAD
-		svc, s3Mock := testService(t, &infrav1.S3Bucket{
+		svc, s3Mock := testService(t, &testServiceInput{Bucket: &infrav1.S3Bucket{
 			Name: "doesnt-exist",
-		})
-=======
-		svc, s3Mock := testService(t, &testServiceInput{Bucket: &infrav1.S3Bucket{}})
->>>>>>> 2a4d4342
+		}})
 
 		machineScope := &scope.MachineScope{
 			Machine: &clusterv1.Machine{},
@@ -596,13 +562,9 @@
 		t.Run("object_creation_fails", func(t *testing.T) {
 			t.Parallel()
 
-<<<<<<< HEAD
-			svc, s3Mock := testService(t, &infrav1.S3Bucket{
+			svc, s3Mock := testService(t, &testServiceInput{Bucket: &infrav1.S3Bucket{
 				Name: "doesnt-exist",
-			})
-=======
-			svc, s3Mock := testService(t, &testServiceInput{Bucket: &infrav1.S3Bucket{}})
->>>>>>> 2a4d4342
+			}})
 
 			machineScope := &scope.MachineScope{
 				Machine: &clusterv1.Machine{},
@@ -754,13 +716,6 @@
 	t.Run("succeeds_when", func(t *testing.T) {
 		t.Parallel()
 
-<<<<<<< HEAD
-		svc, s3Mock := testService(t, &infrav1.S3Bucket{
-			Name: "doesnt-exist",
-		})
-
-=======
->>>>>>> 2a4d4342
 		machineScope := &scope.MachineScope{
 			Machine: &clusterv1.Machine{},
 			AWSMachine: &infrav1.AWSMachine{
@@ -773,12 +728,7 @@
 		t.Run("bucket_has_already_been_removed", func(t *testing.T) {
 			t.Parallel()
 
-<<<<<<< HEAD
-		if err := svc.Delete(machineScope.GetBootstrapDataKey()); err != nil {
-			t.Fatalf("Unexpected error, got: %v", err)
-		}
-=======
-			svc, s3Mock := testService(t, &testServiceInput{Bucket: &infrav1.S3Bucket{}})
+			svc, s3Mock := testService(t, &testServiceInput{Bucket: &infrav1.S3Bucket{Name: "doesnt-exist"}})
 			s3Mock.EXPECT().HeadObject(gomock.Any()).Return(nil, awserr.New(s3svc.ErrCodeNoSuchBucket, "", nil))
 
 			if err := svc.Delete(machineScope); err != nil {
@@ -789,7 +739,7 @@
 		t.Run("object_has_already_been_removed", func(t *testing.T) {
 			t.Parallel()
 
-			svc, s3Mock := testService(t, &testServiceInput{Bucket: &infrav1.S3Bucket{}})
+			svc, s3Mock := testService(t, &testServiceInput{Bucket: &infrav1.S3Bucket{Name: "doesnt-exist"}})
 			s3Mock.EXPECT().HeadObject(gomock.Any()).Return(nil, awserr.New(s3svc.ErrCodeNoSuchKey, "", nil))
 
 			if err := svc.Delete(machineScope); err != nil {
@@ -800,7 +750,7 @@
 		t.Run("bucket_or_object_not_found", func(t *testing.T) {
 			t.Parallel()
 
-			svc, s3Mock := testService(t, &testServiceInput{Bucket: &infrav1.S3Bucket{}})
+			svc, s3Mock := testService(t, &testServiceInput{Bucket: &infrav1.S3Bucket{Name: "doesnt-exist"}})
 			s3Mock.EXPECT().HeadObject(gomock.Any()).Return(nil, awserr.New("NotFound", "Not found", nil))
 
 			if err := svc.Delete(machineScope); err != nil {
@@ -819,7 +769,6 @@
 				t.Fatalf("Unexpected error, got: %v", err)
 			}
 		})
->>>>>>> 2a4d4342
 	})
 
 	t.Run("returns_error_when", func(t *testing.T) {
@@ -828,13 +777,7 @@
 		t.Run("object_deletion_fails", func(t *testing.T) {
 			t.Parallel()
 
-<<<<<<< HEAD
-			svc, s3Mock := testService(t, &infrav1.S3Bucket{
-				Name: "doesnt-exist",
-			})
-=======
-			svc, s3Mock := testService(t, &testServiceInput{Bucket: &infrav1.S3Bucket{}})
->>>>>>> 2a4d4342
+			svc, s3Mock := testService(t, &testServiceInput{Bucket: &infrav1.S3Bucket{Name: "doesnt-exist"}})
 
 			machineScope := &scope.MachineScope{
 				Machine: &clusterv1.Machine{},
@@ -907,13 +850,7 @@
 	t.Run("is_idempotent", func(t *testing.T) {
 		t.Parallel()
 
-<<<<<<< HEAD
-		svc, s3Mock := testService(t, &infrav1.S3Bucket{
-			Name: "doesnt-exist",
-		})
-=======
-		svc, s3Mock := testService(t, &testServiceInput{Bucket: &infrav1.S3Bucket{}})
->>>>>>> 2a4d4342
+		svc, s3Mock := testService(t, &testServiceInput{Bucket: &infrav1.S3Bucket{Name: "doesnt-exist"}})
 
 		machineScope := &scope.MachineScope{
 			Machine: &clusterv1.Machine{},
@@ -958,9 +895,6 @@
 	_ = infrav1.AddToScheme(scheme)
 	client := fake.NewClientBuilder().WithScheme(scheme).Build()
 
-<<<<<<< HEAD
-	clusterScope, err := scope.NewClusterScope(scope.ClusterScopeParams{
-=======
 	if si == nil {
 		si = &testServiceInput{}
 	}
@@ -969,7 +903,6 @@
 	}
 
 	scope, err := scope.NewClusterScope(scope.ClusterScopeParams{
->>>>>>> 2a4d4342
 		Client: client,
 		Cluster: &clusterv1.Cluster{
 			ObjectMeta: metav1.ObjectMeta{
@@ -991,7 +924,7 @@
 		t.Fatalf("Failed to create test context: %v", err)
 	}
 
-	svc := s3.NewService(clusterScope)
+	svc := s3.NewService(scope)
 	svc.S3Client = s3Mock
 	svc.STSClient = stsMock
 
