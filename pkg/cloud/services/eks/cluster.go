--- conflicted
+++ resolved
@@ -60,11 +60,7 @@
 			return errors.Wrap(err, "failed to create cluster")
 		}
 	} else {
-<<<<<<< HEAD
-		tagKey := infrav1.ClusterAWSCloudProviderTagKey(s.scope.KubernetesClusterName())
-=======
 		tagKey := infrav1.ClusterAWSCloudProviderTagKey(eksClusterName)
->>>>>>> cb077a40
 		ownedTag := cluster.Tags[tagKey]
 		// Prior to https://github.com/kubernetes-sigs/cluster-api-provider-aws/pull/3573,
 		// Clusters were tagged using s.scope.Name()
@@ -381,11 +377,7 @@
 	additionalTags := s.scope.AdditionalTags()
 
 	// Set the cloud provider tag
-<<<<<<< HEAD
-	additionalTags[infrav1.ClusterAWSCloudProviderTagKey(s.scope.KubernetesClusterName())] = string(infrav1.ResourceLifecycleOwned)
-=======
 	additionalTags[infrav1.ClusterAWSCloudProviderTagKey(eksClusterName)] = string(infrav1.ResourceLifecycleOwned)
->>>>>>> cb077a40
 	tags := make(map[string]*string)
 	for k, v := range additionalTags {
 		tagValue := v
