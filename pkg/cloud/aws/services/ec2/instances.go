--- conflicted
+++ resolved
@@ -344,7 +344,6 @@
 	return out, nil
 }
 
-<<<<<<< HEAD
 func setInitConfigurationOptions(initConfig *kubeadmv1beta1.InitConfiguration, machine *clusterv1.Machine) {
 	kubeadm.SetInitConfigurationOptions(
 		initConfig,
@@ -413,10 +412,8 @@
 	return containerdSocket
 }
 
-=======
 // GetCoreSecurityGroups looks up the security group IDs managed by this actuator
 // They are considered "core" to its proper functioning
->>>>>>> a180acce
 func (s *Service) GetCoreSecurityGroups(machine *actuators.MachineScope) ([]string, error) {
 	// These are common across both controlplane and node machines
 	sgRoles := []v1alpha1.SecurityGroupRole{
