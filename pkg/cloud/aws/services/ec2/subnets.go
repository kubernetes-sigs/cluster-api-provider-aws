/*
Copyright 2018 The Kubernetes Authors.

Licensed under the Apache License, Version 2.0 (the "License");
you may not use this file except in compliance with the License.
You may obtain a copy of the License at

    http://www.apache.org/licenses/LICENSE-2.0

Unless required by applicable law or agreed to in writing, software
distributed under the License is distributed on an "AS IS" BASIS,
WITHOUT WARRANTIES OR CONDITIONS OF ANY KIND, either express or implied.
See the License for the specific language governing permissions and
limitations under the License.
*/

package ec2

import (
	"strings"

	"sigs.k8s.io/cluster-api-provider-aws/pkg/cloud/aws/converters"

	"github.com/aws/aws-sdk-go/aws"
	"github.com/aws/aws-sdk-go/service/ec2"
	"github.com/pkg/errors"
	"sigs.k8s.io/cluster-api-provider-aws/pkg/apis/awsprovider/v1alpha1"
	"sigs.k8s.io/cluster-api-provider-aws/pkg/cloud/aws/filter"
	"sigs.k8s.io/cluster-api-provider-aws/pkg/cloud/aws/tags"
	"sigs.k8s.io/cluster-api-provider-aws/pkg/record"
)

const (
	defaultPrivateSubnetCidr = "10.0.0.0/24"
	defaultPublicSubnetCidr  = "10.0.1.0/24"
)

func (s *Service) reconcileSubnets() error {
	s.scope.V(2).Info("Reconciling subnets")

	subnets := s.scope.Subnets()
	defer func() {
		s.scope.ClusterConfig.NetworkSpec.Subnets = subnets
	}()

	// Describe subnets in the vpc.
	existing, err := s.describeVpcSubnets()
	if err != nil {
		return err
	}

	// If the subnets are empty, populate the slice with the default configuration.
	// Adds a single private and public subnet in the first available zone.
	if len(existing) < 2 && len(subnets) < 2 {
		zones, err := s.getAvailableZones()
		if err != nil {
			return err
		}

		if len(subnets.FilterPrivate()) == 0 {
			if s.scope.VPC().IsUnmanaged(s.scope.Name()) {
				return errors.New("expected at least one private subnet available for use, got 0")
			}

			subnets = append(subnets, &v1alpha1.SubnetSpec{
				CidrBlock:        defaultPrivateSubnetCidr,
				AvailabilityZone: zones[0],
				IsPublic:         false,
			})
		}

		if len(subnets.FilterPublic()) == 0 {
			if s.scope.VPC().IsUnmanaged(s.scope.Name()) {
				return errors.New("expected at least one public subnet available for use, got 0")
			}

			subnets = append(subnets, &v1alpha1.SubnetSpec{
				CidrBlock:        defaultPublicSubnetCidr,
				AvailabilityZone: zones[0],
				IsPublic:         true,
			})
		}
	}

LoopExisting:
	for _, exsn := range existing {
		// Check if the subnet already exists in the state, in that case reconcile it.
		for _, sn := range subnets {
			// Two subnets are defined equal to each other if their id is equal
			// or if they are in the same vpc and the cidr block is the same.
			if (sn.ID != "" && exsn.ID == sn.ID) || (sn.CidrBlock == exsn.CidrBlock) {
				if s.scope.VPC().IsUnmanaged(s.scope.Name()) {
					// TODO(vincepri): Validate provided subnet passes some basic checks.
					exsn.DeepCopyInto(sn)
					continue LoopExisting
				}

				// Make sure tags are up to date.
				err = tags.Ensure(exsn.Tags, &tags.ApplyParams{
					EC2Client:   s.scope.EC2,
					BuildParams: s.getSubnetTagParams(exsn.ID, exsn.IsPublic),
				})

				if err != nil {
					return errors.Wrapf(err, "failed to ensure tags on subnet %q", exsn.ID)
				}

				// TODO(vincepri): check if subnet needs to be updated.
				exsn.DeepCopyInto(sn)
				continue LoopExisting
			}
		}

		// TODO(vincepri): delete extra subnets that exist and are managed by us.
		subnets = append(subnets, exsn)
	}

	// Proceed to create the rest of the subnets that don't have an ID.
	if !s.scope.VPC().IsUnmanaged(s.scope.Name()) {
		for _, subnet := range subnets {
			if subnet.ID != "" {
				continue
			}

			nsn, err := s.createSubnet(subnet)
			if err != nil {
				return err
			}

			nsn.DeepCopyInto(subnet)
		}
	}

	s.scope.V(2).Info("Subnets available", "subnets", subnets)
	return nil
}

func (s *Service) deleteSubnets() error {
<<<<<<< HEAD
	if s.scope.VPC().IsUnmanaged(s.scope.Name()) {
		klog.V(4).Info("Skipping subnets deletion in unmanaged mode")
=======
	if s.scope.VPC().IsProvided() {
		s.scope.V(4).Info("Skipping subnets deletion in unmanaged mode")
>>>>>>> 41cfbb2d
		return nil
	}

	// Describe subnets in the vpc.
	existing, err := s.describeVpcSubnets()
	if err != nil {
		return err
	}

	for _, sn := range existing {
		if err := s.deleteSubnet(sn.ID); err != nil {
			return err
		}
	}

	return nil
}

func (s *Service) describeVpcSubnets() (v1alpha1.Subnets, error) {
	input := &ec2.DescribeSubnetsInput{
		Filters: []*ec2.Filter{
			filter.EC2.SubnetStates(ec2.SubnetStatePending, ec2.SubnetStateAvailable),
		},
	}

	if s.scope.VPC().ID == "" {
		input.Filters = append(input.Filters, filter.EC2.Cluster(s.scope.Name()))
	} else {
		input.Filters = append(input.Filters, filter.EC2.VPC(s.scope.VPC().ID))
	}

	out, err := s.scope.EC2.DescribeSubnets(input)
	if err != nil {
		return nil, errors.Wrapf(err, "failed to describe subnets in vpc %q", s.scope.VPC().ID)
	}

	routeTables, err := s.describeVpcRouteTablesBySubnet()
	if err != nil {
		return nil, err
	}

	natGateways, err := s.describeNatGatewaysBySubnet()
	if err != nil {
		return nil, err
	}

	subnets := make([]*v1alpha1.SubnetSpec, 0, len(out.Subnets))
	// Besides what the AWS API tells us directly about the subnets, we also want to discover whether the subnet is "public" (i.e. directly connected to the internet) and if there are any associated NAT gateways.
	// We also look for a tag indicating that a particular subnet should be public, to try and determine whether a managed VPC's subnet should have such a route, but does not.
	for _, ec2sn := range out.Subnets {
		spec := &v1alpha1.SubnetSpec{
			ID:               *ec2sn.SubnetId,
			CidrBlock:        *ec2sn.CidrBlock,
			AvailabilityZone: *ec2sn.AvailabilityZone,
			Tags:             converters.TagsToMap(ec2sn.Tags),
		}

		// A subnet is public if it's tagged as such...
		if spec.Tags.GetRole() == tags.ValuePublicRole {
			spec.IsPublic = true
		}

		// ... or if it has an internet route
		rt := routeTables[*ec2sn.SubnetId]
		if rt != nil {
			spec.RouteTableID = rt.RouteTableId
			for _, route := range rt.Routes {
				if route.GatewayId != nil && strings.HasPrefix(*route.GatewayId, "igw") {
					spec.IsPublic = true
				}
			}
		}

		ngw := natGateways[*ec2sn.SubnetId]
		if ngw != nil {
			spec.NatGatewayID = ngw.NatGatewayId
		}
		subnets = append(subnets, spec)
	}

	return subnets, nil
}

func (s *Service) createSubnet(sn *v1alpha1.SubnetSpec) (*v1alpha1.SubnetSpec, error) {
	out, err := s.scope.EC2.CreateSubnet(&ec2.CreateSubnetInput{
		VpcId:            aws.String(s.scope.VPC().ID),
		CidrBlock:        aws.String(sn.CidrBlock),
		AvailabilityZone: aws.String(sn.AvailabilityZone),
	})

	if err != nil {
		return nil, errors.Wrap(err, "failed to create subnet")
	}

	wReq := &ec2.DescribeSubnetsInput{SubnetIds: []*string{out.Subnet.SubnetId}}
	if err := s.scope.EC2.WaitUntilSubnetAvailable(wReq); err != nil {
		return nil, errors.Wrapf(err, "failed to wait for subnet %q", *out.Subnet.SubnetId)
	}

	applyTagsParams := &tags.ApplyParams{
		EC2Client:   s.scope.EC2,
		BuildParams: s.getSubnetTagParams(*out.Subnet.SubnetId, sn.IsPublic),
	}

	if err := tags.Apply(applyTagsParams); err != nil {
		return nil, errors.Wrapf(err, "failed to tag subnet %q", *out.Subnet.SubnetId)
	}

	if sn.IsPublic {
		attReq := &ec2.ModifySubnetAttributeInput{
			MapPublicIpOnLaunch: &ec2.AttributeBooleanValue{
				Value: aws.Bool(true),
			},
			SubnetId: out.Subnet.SubnetId,
		}

		if _, err := s.scope.EC2.ModifySubnetAttribute(attReq); err != nil {
			return nil, errors.Wrapf(err, "failed to set subnet %q attributes", *out.Subnet.SubnetId)
		}
	}

	s.scope.V(2).Info("Created new subnet in VPC with cidr and availability zone ",
		"subnet-id", *out.Subnet.SubnetId,
		"vpc-id", *out.Subnet.VpcId,
		"cidr-block", *out.Subnet.CidrBlock,
		"availability-zone", *out.Subnet.AvailabilityZone)

	record.Eventf(s.scope.Cluster, "CreatedSubnet", "Created new managed Subnet %q", *out.Subnet.SubnetId)

	return &v1alpha1.SubnetSpec{
		ID:               *out.Subnet.SubnetId,
		AvailabilityZone: *out.Subnet.AvailabilityZone,
		CidrBlock:        *out.Subnet.CidrBlock,
		IsPublic:         sn.IsPublic,
	}, nil
}

func (s *Service) deleteSubnet(id string) error {
	_, err := s.scope.EC2.DeleteSubnet(&ec2.DeleteSubnetInput{
		SubnetId: aws.String(id),
	})

	if err != nil {
		return errors.Wrapf(err, "failed to delete subnet %q", id)
	}

	s.scope.V(2).Info("Deleted subnet in vpc", "subnet-id", id, "vpc-id", s.scope.VPC().ID)
	record.Eventf(s.scope.Cluster, "DeletedSubnet", "Deleted managed Subnet %q", id)
	return nil
}

func (s *Service) getSubnetTagParams(id string, public bool) tags.BuildParams {
	var role string
	if public {
		role = tags.ValuePublicRole
	} else {
		role = tags.ValuePrivateRole
	}

	var name strings.Builder
	name.WriteString(s.scope.Name())
	name.WriteString("-subnet-")
	name.WriteString(role)

	return tags.BuildParams{
		ClusterName: s.scope.Name(),
		ResourceID:  id,
		Lifecycle:   tags.ResourceLifecycleOwned,
		Name:        aws.String(name.String()),
		Role:        aws.String(role),
	}
}<|MERGE_RESOLUTION|>--- conflicted
+++ resolved
@@ -136,13 +136,8 @@
 }
 
 func (s *Service) deleteSubnets() error {
-<<<<<<< HEAD
 	if s.scope.VPC().IsUnmanaged(s.scope.Name()) {
-		klog.V(4).Info("Skipping subnets deletion in unmanaged mode")
-=======
-	if s.scope.VPC().IsProvided() {
 		s.scope.V(4).Info("Skipping subnets deletion in unmanaged mode")
->>>>>>> 41cfbb2d
 		return nil
 	}
 
