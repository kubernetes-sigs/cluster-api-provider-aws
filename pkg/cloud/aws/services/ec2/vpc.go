/*
Copyright 2018 The Kubernetes Authors.

Licensed under the Apache License, Version 2.0 (the "License");
you may not use this file except in compliance with the License.
You may obtain a copy of the License at

    http://www.apache.org/licenses/LICENSE-2.0

Unless required by applicable law or agreed to in writing, software
distributed under the License is distributed on an "AS IS" BASIS,
WITHOUT WARRANTIES OR CONDITIONS OF ANY KIND, either express or implied.
See the License for the specific language governing permissions and
limitations under the License.
*/

package ec2

import (
	"fmt"

	"sigs.k8s.io/cluster-api-provider-aws/pkg/record"

	"github.com/aws/aws-sdk-go/aws"
	"github.com/aws/aws-sdk-go/service/ec2"
	"github.com/pkg/errors"
	"sigs.k8s.io/cluster-api-provider-aws/pkg/apis/awsprovider/v1alpha1"
	"sigs.k8s.io/cluster-api-provider-aws/pkg/cloud/aws/converters"
	"sigs.k8s.io/cluster-api-provider-aws/pkg/cloud/aws/filter"
	"sigs.k8s.io/cluster-api-provider-aws/pkg/cloud/aws/services/awserrors"
	"sigs.k8s.io/cluster-api-provider-aws/pkg/cloud/aws/tags"
)

const (
	defaultVPCCidr = "10.0.0.0/16"
)

func (s *Service) reconcileVPC() error {
	s.scope.V(2).Info("Reconciling VPC")

	vpc, err := s.describeVPC()
	if awserrors.IsNotFound(err) {
		// Create a new managed vpc.
		vpc, err = s.createVPC()
		if err != nil {
			return errors.Wrap(err, "failed to create new vpc")
		}

	} else if err != nil {
		return errors.Wrap(err, "failed to describe VPCs")
	}

	if vpc.IsUnmanaged(s.scope.Name()) {
		vpc.DeepCopyInto(s.scope.VPC())
		s.scope.V(2).Info("Working on unmanaged VPC", "vpc-id", vpc.ID)
		return nil
	}

	// Make sure tags are up to date.
	err = tags.Ensure(vpc.Tags, &tags.ApplyParams{
		EC2Client:   s.scope.EC2,
		BuildParams: s.getVPCTagParams(vpc.ID),
	})

	if err != nil {
		return errors.Wrapf(err, "failed to tag vpc %q", vpc.ID)
	}

	vpc.DeepCopyInto(s.scope.VPC())
	s.scope.V(2).Info("Working on managed VPC", "vpc-id", vpc.ID)
	return nil
}

func (s *Service) createVPC() (*v1alpha1.VPCSpec, error) {
	if s.scope.VPC().IsUnmanaged(s.scope.Name()) {
		return nil, errors.Errorf("cannot create a managed vpc in unmanaged mode")
	}

	if s.scope.VPC().CidrBlock == "" {
		s.scope.VPC().CidrBlock = defaultVPCCidr
	}

	input := &ec2.CreateVpcInput{
		CidrBlock: aws.String(s.scope.VPC().CidrBlock),
	}

	out, err := s.scope.EC2.CreateVpc(input)
	if err != nil {
		return nil, errors.Wrap(err, "failed to create vpc")
	}

	wReq := &ec2.DescribeVpcsInput{VpcIds: []*string{out.Vpc.VpcId}}
	if err := s.scope.EC2.WaitUntilVpcAvailable(wReq); err != nil {
		return nil, errors.Wrapf(err, "failed to wait for vpc %q", *out.Vpc.VpcId)
	}

	s.scope.V(2).Info("Created new VPC with cidr", "vpc-id", *out.Vpc.VpcId, "cidr-block", *out.Vpc.CidrBlock)
	record.Eventf(s.scope.Cluster, "CreatedVPC", "Created new managed VPC %q", *out.Vpc.VpcId)

	tagParams := s.getVPCTagParams(*out.Vpc.VpcId)
	tagApply := &tags.ApplyParams{
		EC2Client:   s.scope.EC2,
		BuildParams: tagParams,
	}

	if err := tags.Apply(tagApply); err != nil {
		return nil, err
	}

	return &v1alpha1.VPCSpec{
		ID:        *out.Vpc.VpcId,
		CidrBlock: *out.Vpc.CidrBlock,
		Tags:      tags.Build(tagParams),
	}, nil
}

func (s *Service) deleteVPC() error {
	vpc := s.scope.VPC()

<<<<<<< HEAD
	if vpc.IsUnmanaged(s.scope.Name()) {
		klog.V(4).Info("Skipping VPC deletion in unmanaged mode")
=======
	if vpc.IsProvided() {
		s.scope.V(4).Info("Skipping VPC deletion in unmanaged mode")
>>>>>>> 41cfbb2d
		return nil
	}

	input := &ec2.DeleteVpcInput{
		VpcId: aws.String(vpc.ID),
	}

	_, err := s.scope.EC2.DeleteVpc(input)
	if err != nil {
		// Ignore if it's already deleted
		if code, ok := awserrors.Code(err); code == "InvalidVpcID.NotFound" && ok {
			s.scope.V(4).Info("Skipping VPC deletion, VPC not found")
			return nil
		}
		return errors.Wrapf(err, "failed to delete vpc %q", vpc.ID)
	}

	s.scope.V(2).Info("Deleted VPC", "vpc-id", vpc.ID)
	record.Eventf(s.scope.Cluster, "DeletedVPC", "Deleted managed VPC %q", vpc.ID)
	return nil
}

func (s *Service) describeVPC() (*v1alpha1.VPCSpec, error) {
	input := &ec2.DescribeVpcsInput{
		Filters: []*ec2.Filter{
			filter.EC2.VPCStates(ec2.VpcStatePending, ec2.VpcStateAvailable),
		},
	}

	if s.scope.VPC().ID == "" {
		// Try to find a previously created and tagged VPC
		input.Filters = append(input.Filters, filter.EC2.Cluster(s.scope.Name()))
	} else {
		input.VpcIds = []*string{aws.String(s.scope.VPC().ID)}
	}

	out, err := s.scope.EC2.DescribeVpcs(input)
	if err != nil {
		if awserrors.IsNotFound(err) {
			return nil, err
		}

		return nil, errors.Wrap(err, "failed to query ec2 for VPCs")
	}

	if len(out.Vpcs) == 0 {
		return nil, awserrors.NewNotFound(errors.Errorf("could not find vpc %q", s.scope.VPC().ID))
	} else if len(out.Vpcs) > 1 {
		return nil, awserrors.NewConflict(errors.Errorf("found more than one vpc with supplied filters. Please clean up extra VPCs: %s", out.GoString()))
	}

	switch *out.Vpcs[0].State {
	case ec2.VpcStateAvailable, ec2.VpcStatePending:
	default:
		return nil, awserrors.NewNotFound(errors.Errorf("could not find available or pending vpc"))
	}

	return &v1alpha1.VPCSpec{
		ID:        *out.Vpcs[0].VpcId,
		CidrBlock: *out.Vpcs[0].CidrBlock,
		Tags:      converters.TagsToMap(out.Vpcs[0].Tags),
	}, nil
}

func (s *Service) getVPCTagParams(id string) tags.BuildParams {
	name := fmt.Sprintf("%s-vpc", s.scope.Name())

	return tags.BuildParams{
		ClusterName: s.scope.Name(),
		ResourceID:  id,
		Lifecycle:   tags.ResourceLifecycleOwned,
		Name:        aws.String(name),
		Role:        aws.String(tags.ValueCommonRole),
	}
}<|MERGE_RESOLUTION|>--- conflicted
+++ resolved
@@ -117,13 +117,8 @@
 func (s *Service) deleteVPC() error {
 	vpc := s.scope.VPC()
 
-<<<<<<< HEAD
 	if vpc.IsUnmanaged(s.scope.Name()) {
-		klog.V(4).Info("Skipping VPC deletion in unmanaged mode")
-=======
-	if vpc.IsProvided() {
 		s.scope.V(4).Info("Skipping VPC deletion in unmanaged mode")
->>>>>>> 41cfbb2d
 		return nil
 	}
 
