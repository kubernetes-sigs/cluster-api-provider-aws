--- conflicted
+++ resolved
@@ -33,13 +33,8 @@
 )
 
 func (s *Service) reconcileRouteTables() error {
-<<<<<<< HEAD
 	if s.scope.VPC().IsUnmanaged(s.scope.Name()) {
-		klog.V(4).Info("Skipping routing tables reconcile in unmanaged mode")
-=======
-	if s.scope.VPC().IsProvided() {
 		s.scope.V(4).Info("Skipping routing tables reconcile in unmanaged mode")
->>>>>>> 41cfbb2d
 		return nil
 	}
 
@@ -126,13 +121,8 @@
 }
 
 func (s *Service) deleteRouteTables() error {
-<<<<<<< HEAD
 	if s.scope.VPC().IsUnmanaged(s.scope.Name()) {
-		klog.V(4).Info("Skipping routing tables deletion in unmanaged mode")
-=======
-	if s.scope.VPC().IsProvided() {
 		s.scope.V(4).Info("Skipping routing tables deletion in unmanaged mode")
->>>>>>> 41cfbb2d
 		return nil
 	}
 
