--- conflicted
+++ resolved
@@ -132,14 +132,9 @@
 				return false, errors.Wrapf(err, "failed to verify existence of machine %s/%s", sharedScope.Machine.Namespace, sharedScope.Machine.Name)
 			}
 
-<<<<<<< HEAD
 			if controlplaneExists {
 				return controlplaneExists, err
 			}
-=======
-			a.log.V(2).Info("Machine joining control plane", "machine-name", scope.Machine.Name, "machine-namespace", scope.Machine.Namespace, "should-join-control-plane", ok)
-			return ok, nil
->>>>>>> 7e32f349
 		}
 
 		a.log.V(2).Info("Will machine join the controlplane", "machine-name", scope.Machine.Name, "machine-namespace", scope.Machine.Name, "should-join-control-plane", controlplaneExists)
