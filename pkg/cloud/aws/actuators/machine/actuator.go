/*
Copyright 2018 The Kubernetes Authors.

Licensed under the Apache License, Version 2.0 (the "License");
you may not use this file except in compliance with the License.
You may obtain a copy of the License at

    http://www.apache.org/licenses/LICENSE-2.0

Unless required by applicable law or agreed to in writing, software
distributed under the License is distributed on an "AS IS" BASIS,
WITHOUT WARRANTIES OR CONDITIONS OF ANY KIND, either express or implied.
See the License for the specific language governing permissions and
limitations under the License.
*/

package machine

// should not need to import the ec2 sdk here
import (
	"context"
	"fmt"
	"strings"
	"time"

	"github.com/aws/aws-sdk-go/aws"
	"github.com/go-logr/logr"
	"github.com/pkg/errors"
	apicorev1 "k8s.io/api/core/v1"
	metav1 "k8s.io/apimachinery/pkg/apis/meta/v1"
	v1 "k8s.io/apimachinery/pkg/apis/meta/v1"
	corev1 "k8s.io/client-go/kubernetes/typed/core/v1"
	"k8s.io/client-go/tools/clientcmd"
	clientcmdapi "k8s.io/client-go/tools/clientcmd/api"
	"k8s.io/klog/klogr"
	"sigs.k8s.io/cluster-api-provider-aws/pkg/apis/awsprovider/v1alpha1"
	"sigs.k8s.io/cluster-api-provider-aws/pkg/cloud/aws/actuators"
	"sigs.k8s.io/cluster-api-provider-aws/pkg/cloud/aws/services/awserrors"
	"sigs.k8s.io/cluster-api-provider-aws/pkg/cloud/aws/services/ec2"
	"sigs.k8s.io/cluster-api-provider-aws/pkg/cloud/aws/services/elb"
	"sigs.k8s.io/cluster-api-provider-aws/pkg/deployer"
	"sigs.k8s.io/cluster-api-provider-aws/pkg/tokens"
	clusterv1 "sigs.k8s.io/cluster-api/pkg/apis/cluster/v1alpha1"
	client "sigs.k8s.io/cluster-api/pkg/client/clientset_generated/clientset/typed/cluster/v1alpha1"
	controllerError "sigs.k8s.io/cluster-api/pkg/controller/error"
)

const (
	defaultTokenTTL = 10 * time.Minute
)

//+kubebuilder:rbac:groups=awsprovider.k8s.io,resources=awsmachineproviderconfigs;awsmachineproviderstatuses,verbs=get;list;watch;create;update;patch;delete
//+kubebuilder:rbac:groups=cluster.k8s.io,resources=machines;machines/status;machinedeployments;machinedeployments/status;machinesets;machinesets/status;machineclasses,verbs=get;list;watch;create;update;patch;delete
//+kubebuilder:rbac:groups=cluster.k8s.io,resources=clusters;clusters/status,verbs=get;list;watch
//+kubebuilder:rbac:groups="",resources=nodes;events,verbs=get;list;watch;create;update;patch;delete

// Actuator is responsible for performing machine reconciliation.
type Actuator struct {
	*deployer.Deployer

	coreClient    corev1.CoreV1Interface
	clusterClient client.ClusterV1alpha1Interface
	log           logr.Logger
}

// ActuatorParams holds parameter information for Actuator.
type ActuatorParams struct {
	CoreClient     corev1.CoreV1Interface
	ClusterClient  client.ClusterV1alpha1Interface
	LoggingContext string
}

// NewActuator returns an actuator.
func NewActuator(params ActuatorParams) *Actuator {
	return &Actuator{
		Deployer:      deployer.New(deployer.Params{ScopeGetter: actuators.DefaultScopeGetter}),
		coreClient:    params.CoreClient,
		clusterClient: params.ClusterClient,
		log:           klogr.New().WithName(params.LoggingContext),
	}
}

// GetControlPlaneMachines retrieves all control plane nodes from a MachineList
func GetControlPlaneMachines(machineList *clusterv1.MachineList) []*clusterv1.Machine {
	var cpm []*clusterv1.Machine
	for _, m := range machineList.Items {
		if m.Spec.Versions.ControlPlane != "" {
			cpm = append(cpm, m.DeepCopy())
		}
	}
	return cpm
}

// defining equality as name and namespace are equivalent and not checking any other fields.
func machinesEqual(m1 *clusterv1.Machine, m2 *clusterv1.Machine) bool {
	return m1.Name == m2.Name && m1.Namespace == m2.Namespace
}

// isNodeJoin determines if a machine, in scope, should join of the cluster.
func (a *Actuator) isNodeJoin(scope *actuators.MachineScope, controlPlaneMachines []*clusterv1.Machine) (bool, error) {
	switch set := scope.Machine.ObjectMeta.Labels["set"]; set {
	case "node":
		// non control plane machines will always join the cluster.
		return true, nil
	case "controlplane":
		// control plane machines will join the cluster if the cluster has an existing control plane.
		controlplaneExists := false
		var err error
		for _, cm := range controlPlaneMachines {
			m, err := actuators.NewMachineScope(actuators.MachineScopeParams{
<<<<<<< HEAD
				Machine:    cm,
				Cluster:    scope.Cluster,
				Client:     a.client,
				Logger:     a.log,
				AWSClients: scope.AWSClients,
=======
				Machine: cm,
				Cluster: scope.Cluster,
				Client:  a.clusterClient,
				Logger:  a.log,
>>>>>>> 3ee1b3dd
			})

			if err != nil {
				a.log.V(2).Info("failed to create machine scope for machine", "machine-name", cm.Name, "machine-namespace", cm.Namespace)
				continue
			}

			ec2svc := ec2.NewService(m.Scope)

			controlplaneExists, err = ec2svc.MachineExists(m)
			if err != nil {
				a.log.V(2).Info("Failed to verify existence of control plane machine", "machine-name", m.Machine.Name, "machine-namespace", m.Machine.Namespace)
				continue
			}

			if !controlplaneExists {
				a.log.V(2).Info("Control plane machine does not exist", "machine-name", m.Machine.Name, "machine-namespace", m.Machine.Namespace)
				continue
			} else {
				a.log.V(2).Info("Control plane machine exists", "machine-name", m.Machine.Name, "machine-namespace", m.Machine.Namespace)
				break
			}
		}

		a.log.V(2).Info("Machine joining control plane", "machine-name", scope.Machine.Name, "machine-namespace", scope.Machine.Name, "should-join-control-plane", controlplaneExists)
		return controlplaneExists, err

	default:
		return false, errors.Errorf("Unknown value %q for label `set` on machine %q", set, scope.Machine.Name)
	}
}

// Create creates a machine and is invoked by the machine controller.
func (a *Actuator) Create(ctx context.Context, cluster *clusterv1.Cluster, machine *clusterv1.Machine) error {
	if cluster == nil {
		return errors.Errorf("missing cluster for machine %s/%s", machine.Namespace, machine.Name)
	}
	a.log.Info("Creating machine in cluster", "machine-name", machine.Name, "machine-namespace", machine.Namespace, "cluster-name", cluster.Name)

	scope, err := actuators.NewMachineScope(actuators.MachineScopeParams{Machine: machine, Cluster: cluster, Client: a.clusterClient, Logger: a.log})
	if err != nil {
		return errors.Errorf("failed to create scope: %+v", err)
	}

	defer scope.Close()

	ec2svc := ec2.NewService(scope.Scope)

	clusterMachines, err := scope.MachineClient.List(v1.ListOptions{})
	if err != nil {
		return errors.Wrapf(err, "failed to retrieve machines in cluster %q", cluster.Name)
	}

	controlPlaneMachines := GetControlPlaneMachines(clusterMachines)

	isNodeJoin, err := a.isNodeJoin(scope, controlPlaneMachines)
	if err != nil {
		return errors.Wrapf(err, "failed to determine whether machine %q should join cluster %q", machine.Name, cluster.Name)
	}

	var bootstrapToken string
	if isNodeJoin {
		coreClient, err := a.coreV1Client(cluster)
		if err != nil {
			return errors.Wrapf(err, "failed to retrieve corev1 client for cluster %q", cluster.Name)
		}

		bootstrapToken, err = tokens.NewBootstrap(coreClient, defaultTokenTTL)
		if err != nil {
			return errors.Wrapf(err, "failed to create new bootstrap token")
		}
	}

	kubeConfig, err := a.GetKubeConfig(cluster, nil)
	if err != nil {
		return errors.Wrapf(err, "failed to retrieve kubeconfig while creating machine %q", machine.Name)
	}

	i, err := ec2svc.CreateOrGetMachine(scope, bootstrapToken, kubeConfig)
	if err != nil {
		if awserrors.IsFailedDependency(errors.Cause(err)) {
			a.log.Error(err, "network not ready to launch instances yet")
			return &controllerError.RequeueAfterError{
				RequeueAfter: time.Minute,
			}
		}

		return errors.Errorf("failed to create or get machine: %+v", err)
	}

	scope.MachineStatus.InstanceID = &i.ID
	scope.MachineStatus.InstanceState = &i.State

	if machine.Annotations == nil {
		machine.Annotations = map[string]string{}
	}

	machine.Annotations["cluster-api-provider-aws"] = "true"

	if err := a.reconcileLBAttachment(scope, machine, i); err != nil {
		return errors.Errorf("failed to reconcile LB attachment: %+v", err)
	}
	a.log.Info("Create completed", "machine-name", machine.Name)
	return nil
}

func (a *Actuator) coreV1Client(cluster *clusterv1.Cluster) (corev1.CoreV1Interface, error) {
	controlPlaneDNSName, err := a.GetIP(cluster, nil)
	if err != nil {
		return nil, errors.Errorf("failed to retrieve controlplane (GetIP): %+v", err)
	}

	controlPlaneURL := fmt.Sprintf("https://%s:6443", controlPlaneDNSName)

	kubeConfig, err := a.GetKubeConfig(cluster, nil)
	if err != nil {
		return nil, errors.Wrapf(err, "failed to retrieve kubeconfig for cluster %q.", cluster.Name)
	}

	clientConfig, err := clientcmd.BuildConfigFromKubeconfigGetter(controlPlaneURL, func() (*clientcmdapi.Config, error) {
		return clientcmd.Load([]byte(kubeConfig))
	})

	if err != nil {
		return nil, errors.Wrapf(err, "failed to get client config for cluster at %q", controlPlaneURL)
	}

	return corev1.NewForConfig(clientConfig)
}

func (a *Actuator) reconcileLBAttachment(scope *actuators.MachineScope, m *clusterv1.Machine, i *v1alpha1.Instance) error {
	elbsvc := elb.NewService(scope.Scope)
	if m.ObjectMeta.Labels["set"] == "controlplane" {
		if err := elbsvc.RegisterInstanceWithAPIServerELB(i.ID); err != nil {
			return errors.Wrapf(err, "could not register control plane instance %q with load balancer", i.ID)
		}
	}

	return nil
}

// Delete deletes a machine and is invoked by the Machine Controller
func (a *Actuator) Delete(ctx context.Context, cluster *clusterv1.Cluster, machine *clusterv1.Machine) error {
	if cluster == nil {
		return errors.Errorf("missing cluster for machine %s/%s", machine.Namespace, machine.Name)
	}
	a.log.Info("Deleting machine in cluster", "machine-name", machine.Name, "machine-namespace", machine.Namespace, "cluster-name", cluster.Name)

	scope, err := actuators.NewMachineScope(actuators.MachineScopeParams{Machine: machine, Cluster: cluster, Client: a.clusterClient, Logger: a.log})
	if err != nil {
		return errors.Errorf("failed to create scope: %+v", err)
	}

	defer scope.Close()

	ec2svc := ec2.NewService(scope.Scope)

	instance, err := ec2svc.InstanceIfExists(scope.MachineStatus.InstanceID)
	if err != nil {
		return errors.Errorf("failed to get instance: %+v", err)
	}

	if instance == nil {
		instance, err = ec2svc.InstanceByTags(scope)
		if err != nil {
			return errors.Errorf("failed to query instance by tags: %+v", err)
		} else if instance == nil {
			// The machine hasn't been created yet
			a.log.V(3).Info("Instance is nil and therefore does not exist")
			return nil
		}
	}

	// Check the instance state. If it's already shutting down or terminated,
	// do nothing. Otherwise attempt to delete it.
	// This decision is based on the ec2-instance-lifecycle graph at
	// https://docs.aws.amazon.com/AWSEC2/latest/UserGuide/ec2-instance-lifecycle.html
	switch instance.State {
	case v1alpha1.InstanceStateShuttingDown, v1alpha1.InstanceStateTerminated:
		a.log.Info("Machine instance is shutting down or already terminated", "machine-name", machine.Name, "machine-namespace", machine.Namespace)
		return nil
	default:
		if err := ec2svc.TerminateInstance(instance.ID); err != nil {
			return errors.Errorf("failed to terminate instance: %+v", err)
		}
	}

	a.log.Info("Shutdown signal was sent. Shutting down machine.")
	return nil
}

// isMachineOudated checks that no immutable fields have been updated in an
// Update request.
// Returns a slice of errors representing attempts to change immutable state
func (a *Actuator) isMachineOutdated(machineSpec *v1alpha1.AWSMachineProviderSpec, instance *v1alpha1.Instance) (errs []error) {
	// Instance Type
	if machineSpec.InstanceType != instance.Type {
		errs = append(errs, errors.Errorf("instance type cannot be mutated from %q to %q", instance.Type, machineSpec.InstanceType))
	}

	// IAM Profile
	if machineSpec.IAMInstanceProfile != instance.IAMProfile {
		errs = append(errs, errors.Errorf("instance IAM profile cannot be mutated from %q to %q", instance.IAMProfile, machineSpec.IAMInstanceProfile))
	}

	// SSH Key Name
	if machineSpec.KeyName != aws.StringValue(instance.KeyName) {
		errs = append(errs, errors.Errorf("SSH key name cannot be mutated from %q to %q", aws.StringValue(instance.KeyName), machineSpec.KeyName))
	}

	// Root Device Size
	if machineSpec.RootDeviceSize > 0 && machineSpec.RootDeviceSize != instance.RootDeviceSize {
		errs = append(errs, errors.Errorf("Root volume size cannot be mutated from %v to %v", instance.RootDeviceSize, machineSpec.RootDeviceSize))
	}

	// Subnet ID
	// machineSpec.Subnet is a *AWSResourceReference and could technically be
	// a *string, ARN or Filter. However, elsewhere in the code it is only used
	// as a *string, so do the same here.
	if machineSpec.Subnet != nil {
		if aws.StringValue(machineSpec.Subnet.ID) != instance.SubnetID {
			errs = append(errs, errors.Errorf("machine subnet ID cannot be mutated from %q to %q", instance.SubnetID, aws.StringValue(machineSpec.Subnet.ID)))
		}
	}

	// PublicIP check is a little more complicated as the machineConfig is a
	// simple bool indicating if the instance should have a public IP or not,
	// while the instanceDescription contains the public IP assigned to the
	// instance.
	// Work out whether the instance already has a public IP or not based on
	// the length of the PublicIP string. Anything >0 is assumed to mean it does
	// have a public IP.
	instanceHasPublicIP := false
	if len(aws.StringValue(instance.PublicIP)) > 0 {
		instanceHasPublicIP = true
	}

	if aws.BoolValue(machineSpec.PublicIP) != instanceHasPublicIP {
		errs = append(errs, errors.Errorf(`public IP setting cannot be mutated from "%v" to "%v"`, instanceHasPublicIP, aws.BoolValue(machineSpec.PublicIP)))
	}

	return errs
}

// Update updates a machine and is invoked by the Machine Controller.
// If the Update attempts to mutate any immutable state, the method will error
// and no updates will be performed.
func (a *Actuator) Update(ctx context.Context, cluster *clusterv1.Cluster, machine *clusterv1.Machine) error {
	if cluster == nil {
		return errors.Errorf("missing cluster for machine %s/%s", machine.Namespace, machine.Name)
	}

	a.log.Info("Updating machine in cluster", "machine-name", machine.Name, "machine-namespace", machine.Namespace, "cluster-name", cluster.Name)

	scope, err := actuators.NewMachineScope(actuators.MachineScopeParams{Machine: machine, Cluster: cluster, Client: a.clusterClient, Logger: a.log})
	if err != nil {
		return errors.Errorf("failed to create scope: %+v", err)
	}

	defer scope.Close()

	ec2svc := ec2.NewService(scope.Scope)

	// Get the current instance description from AWS.
	instanceDescription, err := ec2svc.InstanceIfExists(scope.MachineStatus.InstanceID)
	if err != nil {
		return errors.Errorf("failed to get instance: %+v", err)
	}

	// We can now compare the various AWS state to the state we were passed.
	// We will check immutable state first, in order to fail quickly before
	// moving on to state that we can mutate.
	if errs := a.isMachineOutdated(scope.MachineConfig, instanceDescription); len(errs) > 0 {
		return errors.Errorf("found attempt to change immutable state for machine %q: %+q", machine.Name, errs)
	}

	// Ensure that the security groups are correct.
	_, err = a.ensureSecurityGroups(
		ec2svc,
		machine,
		*scope.MachineStatus.InstanceID,
		scope.MachineConfig.AdditionalSecurityGroups,
		instanceDescription.SecurityGroupIDs,
	)
	if err != nil {
		return errors.Errorf("failed to apply security groups: %+v", err)
	}

	// Ensure that the tags are correct.
	_, err = a.ensureTags(ec2svc, machine, scope.MachineStatus.InstanceID, scope.MachineConfig.AdditionalTags)
	if err != nil {
		return errors.Errorf("failed to ensure tags: %+v", err)
	}

	return nil
}

// Exists test for the existence of a machine and is invoked by the Machine Controller
func (a *Actuator) Exists(ctx context.Context, cluster *clusterv1.Cluster, machine *clusterv1.Machine) (bool, error) {
	if cluster == nil {
		return false, errors.Errorf("missing cluster for machine %s/%s", machine.Namespace, machine.Name)
	}

	a.log.Info("Checking if machine exists in cluster", "machine-name", machine.Name, "machine-namespace", machine.Namespace, "cluster-name", cluster.Name)

	scope, err := actuators.NewMachineScope(actuators.MachineScopeParams{Machine: machine, Cluster: cluster, Client: a.clusterClient, Logger: a.log})
	if err != nil {
		return false, errors.Errorf("failed to create scope: %+v", err)
	}

	defer scope.Close()

	ec2svc := ec2.NewService(scope.Scope)

	// TODO worry about pointers. instance if exists returns *any* instance
	if scope.MachineStatus.InstanceID == nil {
		return false, nil
	}

	instance, err := ec2svc.InstanceIfExists(scope.MachineStatus.InstanceID)
	if err != nil {
		return false, errors.Errorf("failed to retrieve instance: %+v", err)
	}

	if instance == nil {
		return false, nil
	}

	a.log.Info("Found instance for machine", "machine-name", machine.Name, "machine-namespace", machine.Namespace, "instance", instance)

	switch instance.State {
	case v1alpha1.InstanceStateRunning:
		a.log.Info("Machine instance is running", "instance-id", *scope.MachineStatus.InstanceID)
	case v1alpha1.InstanceStatePending:
		a.log.Info("Machine instance is pending", "instance-id", *scope.MachineStatus.InstanceID)
	default:
		return false, nil
	}

	scope.MachineStatus.InstanceState = &instance.State

	if err := a.reconcileLBAttachment(scope, machine, instance); err != nil {
		return true, err
	}

	if machine.Spec.ProviderID == nil || *machine.Spec.ProviderID == "" {
		// TODO: This should be unified with the logic for getting the nodeRef, and
		// should potentially leverage the code that already exists in
		// kubernetes/cloud-provider-aws
		providerID := fmt.Sprintf("aws:////%s", *scope.MachineStatus.InstanceID)
		scope.Machine.Spec.ProviderID = &providerID
	}

	// Set the Machine NodeRef.
	if machine.Status.NodeRef == nil {
		nodeRef, err := a.getNodeReference(scope)
		if err == nil {
			scope.Machine.Status.NodeRef = nodeRef
			a.log.V(2).Info("Setting machine's nodeRef", "machine-name", scope.Name(), "machine-namespace", scope.Namespace(), "nodeRef", nodeRef.Name)
		} else {
			a.log.Info("Cannot set nodeRef", "error", err)
		}
	}

	return true, nil
}

func (a *Actuator) getNodeReference(scope *actuators.MachineScope) (*apicorev1.ObjectReference, error) {
	instanceID := *scope.MachineStatus.InstanceID

	listOpt := metav1.ListOptions{}

	for {
		nodeList, err := a.coreClient.Nodes().List(listOpt)
		if err != nil {
			return nil, errors.Wrap(err, "failed to query cluster nodes")
		}

		for _, node := range nodeList.Items {
			// TODO(vincepri): Improve this comparison without relying on substrings.
			if strings.Contains(node.Spec.ProviderID, instanceID) {
				return &apicorev1.ObjectReference{
					Kind:       "Node",
					APIVersion: apicorev1.SchemeGroupVersion.String(),
					Name:       node.Name,
					UID:        node.UID,
				}, nil
			}
		}

		listOpt.Continue = nodeList.Continue
		if listOpt.Continue == "" {
			break
		}
	}

	return nil, errors.Errorf("no node found for machine %q", scope.Name())
}<|MERGE_RESOLUTION|>--- conflicted
+++ resolved
@@ -108,18 +108,11 @@
 		var err error
 		for _, cm := range controlPlaneMachines {
 			m, err := actuators.NewMachineScope(actuators.MachineScopeParams{
-<<<<<<< HEAD
 				Machine:    cm,
 				Cluster:    scope.Cluster,
 				Client:     a.client,
 				Logger:     a.log,
 				AWSClients: scope.AWSClients,
-=======
-				Machine: cm,
-				Cluster: scope.Cluster,
-				Client:  a.clusterClient,
-				Logger:  a.log,
->>>>>>> 3ee1b3dd
 			})
 
 			if err != nil {
