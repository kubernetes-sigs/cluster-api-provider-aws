--- conflicted
+++ resolved
@@ -16,15 +16,8 @@
 PLANTUML_VERSION := 1.2020.16
 GH_VERSION := 2.7.0
 CERT_MANAGER_VERSION := v1.12.2
-<<<<<<< HEAD
 CAPI_VERSION := v1.5.0
 KPROMO_VERSION := v3.6.0
 YQ_VERSION := v4.25.2
 GOLANGCI_LINT_VERSION := v1.53.3
-=======
-CAPI_VERSION := v1.4.4
-KPROMO_VERSION := v4.0.4
-YQ_VERSION := v4.25.2
-GOLANGCI_LINT_VERSION := v1.52.2
-RELEASE_NOTES_VERSION := v0.11.0
->>>>>>> 60437fb1
+RELEASE_NOTES_VERSION := v0.11.0