--- conflicted
+++ resolved
@@ -80,7 +80,7 @@
   - name: aws
     type: InfrastructureProvider
     versions:
-      - name: v1.6.99
+      - name: v2.0.99
         # Use manifest from source files
         value: ../../../config/default
         contract: v1beta1
@@ -116,13 +116,8 @@
         targetName: "cluster-template-eks-control-plane-only-legacy.yaml"
 
 variables:
-<<<<<<< HEAD
-  KUBERNETES_VERSION: "v1.22.9"
-  KUBERNETES_VERSION_MANAGEMENT: "v1.22.9" # Kind bootstrap
-=======
   KUBERNETES_VERSION: "v1.24.4"
   KUBERNETES_VERSION_MANAGEMENT: "v1.27.3" # Kind bootstrap
->>>>>>> 2475f2f6
   EXP_MACHINE_POOL: "true"
   EXP_CLUSTER_RESOURCE_SET: "true"
   EVENT_BRIDGE_INSTANCE_STATE: "true"
@@ -131,27 +126,19 @@
   AWS_SSH_KEY_NAME: "cluster-api-provider-aws-sigs-k8s-io"
   EXP_EKS_IAM: "false"
   EXP_EKS_ADD_ROLES: "false"
-<<<<<<< HEAD
-  VPC_ADDON_VERSION: "v1.11.0-eksbuild.1"
-  COREDNS_ADDON_VERSION: "v1.8.7-eksbuild.1"
-  KUBE_PROXY_ADDON_VERSION: "v1.22.6-eksbuild.1"
-  CONFORMANCE_CI_ARTIFACTS_KUBERNETES_VERSION: "1.22.9"
-  AUTO_CONTROLLER_IDENTITY_CREATOR: "false"
-=======
   VPC_ADDON_VERSION: "v1.11.4-eksbuild.1"
   COREDNS_ADDON_VERSION: "v1.8.7-eksbuild.3"
   COREDNS_ADDON_CONFIGURATION: '{"replicaCount":3}'
   KUBE_PROXY_ADDON_VERSION: "v1.24.7-eksbuild.2"
   CONFORMANCE_CI_ARTIFACTS_KUBERNETES_VERSION: "1.24.4"
->>>>>>> 2475f2f6
   IP_FAMILY: "IPv4"
   CAPA_LOGLEVEL: "4"
   EXP_EXTERNAL_RESOURCE_GC: "true"
   GC_WORKLOAD: "../../data/gcworkload.yaml"
 
 intervals:
-  default/wait-cluster: ["30m", "10s"]
-  default/wait-control-plane: ["30m", "10s"]
+  default/wait-cluster: ["40m", "10s"]
+  default/wait-control-plane: ["35m", "10s"]
   default/wait-worker-nodes: ["30m", "10s"]
   default/wait-controllers: ["5m", "10s"]
   default/wait-delete-cluster: ["35m", "30s"]
