--- conflicted
+++ resolved
@@ -61,17 +61,13 @@
 )
 
 var (
-<<<<<<< HEAD
-	cniManifests      = capiFlag.DefineOrLookupStringFlag("cniManifests", "https://docs.projectcalico.org/v3.12/manifests/calico.yaml", "URL to CNI manifests to load")
 	kubectlBinary     = capiFlag.DefineOrLookupStringFlag("kubectlBinary", "kubectl", "path to the kubectl binary")
 	availabilityZones []*string
 	privateCIDRs      = [3]string{"10.0.0.0/24", "10.0.2.0/24", "10.0.4.0/24"}
 	publicCIDRs       = [3]string{"10.0.1.0/24", "10.0.3.0/24", "10.0.5.0/24"}
 	tries             = 0
-=======
 	cniManifests  = capiFlag.DefineOrLookupStringFlag("cniManifests", "https://docs.projectcalico.org/manifests/calico.yaml", "URL to CNI manifests to load")
 	kubectlBinary = capiFlag.DefineOrLookupStringFlag("kubectlBinary", "kubectl", "path to the kubectl binary")
->>>>>>> b580dd4e
 )
 
 const (
