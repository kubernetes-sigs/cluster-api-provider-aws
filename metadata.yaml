--- conflicted
+++ resolved
@@ -34,10 +34,7 @@
     contract: v1beta1
   - major: 1
     minor: 5
-<<<<<<< HEAD
-=======
     contract: v1beta1
   - major: 2
     minor: 0
->>>>>>> cb077a40
     contract: v1beta1