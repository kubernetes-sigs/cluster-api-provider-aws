module sigs.k8s.io/cluster-api-provider-aws/hack/tools

go 1.20

require (
	github.com/a8m/envsubst v1.4.2
	github.com/ahmetb/gen-crd-api-reference-docs v0.3.0
	github.com/golang/mock v1.6.0
	github.com/itchyny/gojq v0.12.13
	github.com/joelanford/go-apidiff v0.7.0
<<<<<<< HEAD
	github.com/mikefarah/yq/v4 v4.35.1
=======
	github.com/mikefarah/yq/v4 v4.40.2
>>>>>>> 2562a8bc
	github.com/spf13/pflag v1.0.5
	k8s.io/apimachinery v0.27.2
	k8s.io/code-generator v0.27.1
	k8s.io/gengo v0.0.0-20220902162205-c0856e24416d
	k8s.io/klog/v2 v2.110.1
	sigs.k8s.io/cluster-api/hack/tools v0.0.0-20221121093230-b1688621953c
	sigs.k8s.io/controller-runtime/tools/setup-envtest v0.0.0-20211110210527-619e6b92dab9
	sigs.k8s.io/controller-tools v0.12.1
	sigs.k8s.io/kind v0.20.0
	sigs.k8s.io/kustomize/kustomize/v4 v4.5.7
	sigs.k8s.io/promo-tools/v4 v4.0.4
	sigs.k8s.io/testing_frameworks v0.1.2
)

require (
	cloud.google.com/go v0.110.2 // indirect
	cloud.google.com/go/compute v1.19.3 // indirect
	cloud.google.com/go/compute/metadata v0.2.3 // indirect
	cloud.google.com/go/containeranalysis v0.10.1 // indirect
	cloud.google.com/go/errorreporting v0.3.0 // indirect
	cloud.google.com/go/grafeas v0.3.0 // indirect
	cloud.google.com/go/iam v1.1.1 // indirect
	cloud.google.com/go/logging v1.7.0 // indirect
	cloud.google.com/go/longrunning v0.5.0 // indirect
	cloud.google.com/go/storage v1.30.1 // indirect
	cuelang.org/go v0.5.0 // indirect
	dario.cat/mergo v1.0.0 // indirect
	filippo.io/edwards25519 v1.0.0 // indirect
	github.com/AliyunContainerService/ack-ram-tool/pkg/credentials/alibabacloudsdkgo/helper v0.2.0 // indirect
	github.com/Azure/azure-sdk-for-go v68.0.0+incompatible // indirect
	github.com/Azure/go-autorest v14.2.0+incompatible // indirect
	github.com/Azure/go-autorest/autorest v0.11.29 // indirect
	github.com/Azure/go-autorest/autorest/adal v0.9.22 // indirect
	github.com/Azure/go-autorest/autorest/azure/auth v0.5.12 // indirect
	github.com/Azure/go-autorest/autorest/azure/cli v0.4.6 // indirect
	github.com/Azure/go-autorest/autorest/date v0.3.0 // indirect
	github.com/Azure/go-autorest/logger v0.2.1 // indirect
	github.com/Azure/go-autorest/tracing v0.6.0 // indirect
	github.com/BurntSushi/toml v1.2.1 // indirect
	github.com/Microsoft/go-winio v0.6.1 // indirect
	github.com/OneOfOne/xxhash v1.2.8 // indirect
	github.com/ProtonMail/go-crypto v0.0.0-20230717121422-5aa5874ade95 // indirect
	github.com/ThalesIgnite/crypto11 v1.2.5 // indirect
	github.com/acomagu/bufpipe v1.0.4 // indirect
	github.com/agnivade/levenshtein v1.1.1 // indirect
	github.com/alecthomas/participle/v2 v2.1.0 // indirect
	github.com/alessio/shellescape v1.4.1 // indirect
	github.com/alibabacloud-go/alibabacloud-gateway-spi v0.0.4 // indirect
	github.com/alibabacloud-go/cr-20160607 v1.0.1 // indirect
	github.com/alibabacloud-go/cr-20181201 v1.0.10 // indirect
	github.com/alibabacloud-go/darabonba-openapi v0.1.18 // indirect
	github.com/alibabacloud-go/debug v0.0.0-20190504072949-9472017b5c68 // indirect
	github.com/alibabacloud-go/endpoint-util v1.1.1 // indirect
	github.com/alibabacloud-go/openapi-util v0.0.11 // indirect
	github.com/alibabacloud-go/tea v1.1.18 // indirect
	github.com/alibabacloud-go/tea-utils v1.4.4 // indirect
	github.com/alibabacloud-go/tea-xml v1.1.2 // indirect
	github.com/aliyun/credentials-go v1.2.3 // indirect
	github.com/asaskevich/govalidator v0.0.0-20230301143203-a9d515a09cc2 // indirect
	github.com/aws/aws-sdk-go v1.44.287 // indirect
	github.com/aws/aws-sdk-go-v2 v1.18.1 // indirect
	github.com/aws/aws-sdk-go-v2/config v1.18.26 // indirect
	github.com/aws/aws-sdk-go-v2/credentials v1.13.25 // indirect
	github.com/aws/aws-sdk-go-v2/feature/ec2/imds v1.13.4 // indirect
	github.com/aws/aws-sdk-go-v2/internal/configsources v1.1.34 // indirect
	github.com/aws/aws-sdk-go-v2/internal/endpoints/v2 v2.4.28 // indirect
	github.com/aws/aws-sdk-go-v2/internal/ini v1.3.35 // indirect
	github.com/aws/aws-sdk-go-v2/service/ecr v1.15.0 // indirect
	github.com/aws/aws-sdk-go-v2/service/ecrpublic v1.12.0 // indirect
	github.com/aws/aws-sdk-go-v2/service/internal/presigned-url v1.9.28 // indirect
	github.com/aws/aws-sdk-go-v2/service/sso v1.12.11 // indirect
	github.com/aws/aws-sdk-go-v2/service/ssooidc v1.14.11 // indirect
	github.com/aws/aws-sdk-go-v2/service/sts v1.19.1 // indirect
	github.com/aws/smithy-go v1.13.5 // indirect
	github.com/awslabs/amazon-ecr-credential-helper/ecr-login v0.0.0-20220228164355-396b2034c795 // indirect
	github.com/blang/semver v3.5.1+incompatible // indirect
	github.com/blang/semver/v4 v4.0.0 // indirect
	github.com/buildkite/agent/v3 v3.48.0 // indirect
	github.com/cenkalti/backoff/v4 v4.2.1 // indirect
	github.com/chrismellard/docker-credential-acr-env v0.0.0-20220119192733-fe33c00cee21 // indirect
	github.com/clbanning/mxj/v2 v2.5.6 // indirect
	github.com/cloudflare/circl v1.3.3 // indirect
	github.com/cockroachdb/apd/v2 v2.0.2 // indirect
	github.com/common-nighthawk/go-figure v0.0.0-20210622060536-734e95fb86be // indirect
	github.com/containerd/stargz-snapshotter/estargz v0.14.3 // indirect
	github.com/coreos/go-oidc/v3 v3.6.0 // indirect
	github.com/cyberphone/json-canonicalization v0.0.0-20220623050100-57a0ce2678a7 // indirect
	github.com/davecgh/go-spew v1.1.1 // indirect
	github.com/digitorus/pkcs7 v0.0.0-20221212123742-001c36b64ec3 // indirect
	github.com/digitorus/timestamp v0.0.0-20221019182153-ef3b63b79b31 // indirect
	github.com/dimchansky/utfbom v1.1.1 // indirect
	github.com/docker/cli v23.0.5+incompatible // indirect
	github.com/docker/distribution v2.8.2+incompatible // indirect
	github.com/docker/docker v24.0.7+incompatible // indirect
	github.com/docker/docker-credential-helpers v0.7.0 // indirect
<<<<<<< HEAD
	github.com/elliotchance/orderedmap v1.5.0 // indirect
=======
	github.com/elliotchance/orderedmap v1.5.1 // indirect
>>>>>>> 2562a8bc
	github.com/emicklei/go-restful/v3 v3.9.0 // indirect
	github.com/emicklei/proto v1.10.0 // indirect
	github.com/emirpasic/gods v1.18.1 // indirect
	github.com/evanphx/json-patch v5.6.0+incompatible // indirect
	github.com/evanphx/json-patch/v5 v5.6.0 // indirect
	github.com/fatih/color v1.16.0 // indirect
	github.com/fsnotify/fsnotify v1.6.0 // indirect
	github.com/gabriel-vasile/mimetype v1.4.2 // indirect
	github.com/ghodss/yaml v1.0.0 // indirect
	github.com/go-chi/chi v4.1.2+incompatible // indirect
	github.com/go-errors/errors v1.0.1 // indirect
	github.com/go-git/gcfg v1.5.1-0.20230307220236-3a3c6141e376 // indirect
	github.com/go-git/go-billy/v5 v5.4.1 // indirect
	github.com/go-git/go-git/v5 v5.8.1 // indirect
<<<<<<< HEAD
	github.com/go-jose/go-jose/v3 v3.0.0 // indirect
	github.com/go-logr/logr v1.2.4 // indirect
=======
	github.com/go-jose/go-jose/v3 v3.0.1 // indirect
	github.com/go-logr/logr v1.3.0 // indirect
>>>>>>> 2562a8bc
	github.com/go-logr/stdr v1.2.2 // indirect
	github.com/go-logr/zapr v1.2.0 // indirect
	github.com/go-openapi/analysis v0.21.4 // indirect
	github.com/go-openapi/errors v0.20.3 // indirect
	github.com/go-openapi/jsonpointer v0.19.6 // indirect
	github.com/go-openapi/jsonreference v0.20.1 // indirect
	github.com/go-openapi/loads v0.21.2 // indirect
	github.com/go-openapi/runtime v0.26.0 // indirect
	github.com/go-openapi/spec v0.20.9 // indirect
	github.com/go-openapi/strfmt v0.21.7 // indirect
	github.com/go-openapi/swag v0.22.4 // indirect
	github.com/go-openapi/validate v0.22.1 // indirect
	github.com/go-piv/piv-go v1.11.0 // indirect
	github.com/go-playground/locales v0.14.1 // indirect
	github.com/go-playground/universal-translator v0.18.1 // indirect
	github.com/go-playground/validator/v10 v10.14.0 // indirect
	github.com/gobuffalo/flect v1.0.2 // indirect
	github.com/gobwas/glob v0.2.3 // indirect
	github.com/goccy/go-json v0.10.2 // indirect
	github.com/goccy/go-yaml v1.11.2 // indirect
	github.com/gogo/protobuf v1.3.2 // indirect
	github.com/golang-jwt/jwt/v4 v4.5.0 // indirect
	github.com/golang/glog v1.1.0 // indirect
	github.com/golang/groupcache v0.0.0-20210331224755-41bb18bfe9da // indirect
	github.com/golang/protobuf v1.5.3 // indirect
	github.com/golang/snappy v0.0.4 // indirect
	github.com/google/certificate-transparency-go v1.1.6 // indirect
	github.com/google/gnostic v0.6.9 // indirect
	github.com/google/go-cmp v0.5.9 // indirect
	github.com/google/go-containerregistry v0.15.2 // indirect
	github.com/google/go-github/v50 v50.2.0 // indirect
	github.com/google/go-querystring v1.1.0 // indirect
	github.com/google/gofuzz v1.2.0 // indirect
	github.com/google/s2a-go v0.1.4 // indirect
	github.com/google/safetext v0.0.0-20220905092116-b49f7bc46da2 // indirect
	github.com/google/shlex v0.0.0-20191202100458-e7afc7fbc510 // indirect
	github.com/google/trillian v1.5.2 // indirect
	github.com/google/uuid v1.3.0 // indirect
	github.com/googleapis/enterprise-certificate-proxy v0.2.4 // indirect
	github.com/googleapis/gax-go/v2 v2.11.0 // indirect
	github.com/hashicorp/errwrap v1.1.0 // indirect
	github.com/hashicorp/go-cleanhttp v0.5.2 // indirect
	github.com/hashicorp/go-hclog v1.3.1 // indirect
	github.com/hashicorp/go-multierror v1.1.1 // indirect
	github.com/hashicorp/go-retryablehttp v0.7.2 // indirect
	github.com/hashicorp/hcl v1.0.0 // indirect
	github.com/imdario/mergo v0.3.15 // indirect
	github.com/in-toto/in-toto-golang v0.9.0 // indirect
	github.com/inconshreveable/mousetrap v1.1.0 // indirect
	github.com/itchyny/timefmt-go v0.1.5 // indirect
	github.com/jbenet/go-context v0.0.0-20150711004518-d14ea06fba99 // indirect
	github.com/jedisct1/go-minisign v0.0.0-20211028175153-1c139d1cc84b // indirect
	github.com/jellydator/ttlcache/v3 v3.0.1 // indirect
<<<<<<< HEAD
	github.com/jinzhu/copier v0.3.5 // indirect
=======
	github.com/jinzhu/copier v0.4.0 // indirect
>>>>>>> 2562a8bc
	github.com/jmespath/go-jmespath v0.4.0 // indirect
	github.com/josharian/intern v1.0.0 // indirect
	github.com/json-iterator/go v1.1.12 // indirect
	github.com/kevinburke/ssh_config v1.2.0 // indirect
	github.com/klauspost/compress v1.16.5 // indirect
	github.com/leodido/go-urn v1.2.4 // indirect
	github.com/letsencrypt/boulder v0.0.0-20221109233200-85aa52084eaf // indirect
	github.com/magiconair/properties v1.8.7 // indirect
	github.com/mailru/easyjson v0.7.7 // indirect
	github.com/matryer/is v1.4.0 // indirect
	github.com/mattn/go-colorable v0.1.13 // indirect
	github.com/mattn/go-isatty v0.0.20 // indirect
	github.com/mattn/go-runewidth v0.0.14 // indirect
	github.com/miekg/pkcs11 v1.1.1 // indirect
	github.com/mitchellh/go-homedir v1.1.0 // indirect
	github.com/mitchellh/go-wordwrap v1.0.1 // indirect
	github.com/mitchellh/mapstructure v1.5.0 // indirect
	github.com/modern-go/concurrent v0.0.0-20180306012644-bacd9c7ef1dd // indirect
	github.com/modern-go/reflect2 v1.0.2 // indirect
	github.com/monochromegane/go-gitignore v0.0.0-20200626010858-205db1a8cc00 // indirect
	github.com/mozillazg/docker-credential-acr-helper v0.3.0 // indirect
	github.com/mpvl/unique v0.0.0-20150818121801-cbe035fff7de // indirect
	github.com/munnerz/goautoneg v0.0.0-20191010083416-a7dc8b61c822 // indirect
	github.com/nozzle/throttler v0.0.0-20180817012639-2ea982251481 // indirect
	github.com/oklog/ulid v1.3.1 // indirect
	github.com/olekukonko/tablewriter v0.0.5 // indirect
	github.com/onsi/gomega v1.27.6 // indirect
	github.com/open-policy-agent/opa v0.52.0 // indirect
	github.com/opencontainers/go-digest v1.0.0 // indirect
	github.com/opencontainers/image-spec v1.1.0-rc3 // indirect
	github.com/opentracing/opentracing-go v1.2.0 // indirect
	github.com/pborman/uuid v1.2.1 // indirect
	github.com/pelletier/go-toml v1.9.5 // indirect
<<<<<<< HEAD
	github.com/pelletier/go-toml/v2 v2.0.9 // indirect
=======
	github.com/pelletier/go-toml/v2 v2.1.0 // indirect
>>>>>>> 2562a8bc
	github.com/pjbgf/sha1cd v0.3.0 // indirect
	github.com/pkg/errors v0.9.1 // indirect
	github.com/protocolbuffers/txtpbfmt v0.0.0-20220428173112-74888fd59c2b // indirect
	github.com/rcrowley/go-metrics v0.0.0-20201227073835-cf1acfcdf475 // indirect
	github.com/rivo/uniseg v0.4.4 // indirect
	github.com/russross/blackfriday/v2 v2.1.0 // indirect
	github.com/sassoftware/relic v7.2.1+incompatible // indirect
	github.com/secure-systems-lab/go-securesystemslib v0.6.0 // indirect
	github.com/segmentio/ksuid v1.0.4 // indirect
	github.com/sergi/go-diff v1.3.1 // indirect
	github.com/shibumi/go-pathspec v1.3.0 // indirect
	github.com/sigstore/cosign/v2 v2.0.3-0.20230614173616-4a2f67e796b9 // indirect
	github.com/sigstore/fulcio v1.3.1 // indirect
	github.com/sigstore/protobuf-specs v0.1.0 // indirect
	github.com/sigstore/rekor v1.2.1 // indirect
	github.com/sigstore/sigstore v1.7.0 // indirect
	github.com/sigstore/timestamp-authority v1.1.1 // indirect
	github.com/sirupsen/logrus v1.9.3 // indirect
	github.com/skeema/knownhosts v1.2.0 // indirect
	github.com/skratchdot/open-golang v0.0.0-20200116055534-eef842397966 // indirect
	github.com/spf13/afero v1.9.5 // indirect
	github.com/spf13/cast v1.5.1 // indirect
<<<<<<< HEAD
	github.com/spf13/cobra v1.7.0 // indirect
=======
	github.com/spf13/cobra v1.8.0 // indirect
>>>>>>> 2562a8bc
	github.com/spf13/jwalterweatherman v1.1.0 // indirect
	github.com/spf13/viper v1.16.0 // indirect
	github.com/spiffe/go-spiffe/v2 v2.1.6 // indirect
	github.com/src-d/gcfg v1.4.0 // indirect
	github.com/subosito/gotenv v1.4.2 // indirect
	github.com/syndtr/goleveldb v1.0.1-0.20220721030215-126854af5e6d // indirect
	github.com/tchap/go-patricia/v2 v2.3.1 // indirect
	github.com/thales-e-security/pool v0.0.2 // indirect
	github.com/theupdateframework/go-tuf v0.5.2 // indirect
	github.com/titanous/rocacheck v0.0.0-20171023193734-afe73141d399 // indirect
	github.com/tjfoc/gmsm v1.3.2 // indirect
	github.com/transparency-dev/merkle v0.0.2 // indirect
	github.com/vbatts/tar-split v0.11.3 // indirect
	github.com/xanzy/go-gitlab v0.85.0 // indirect
	github.com/xanzy/ssh-agent v0.3.3 // indirect
	github.com/xeipuuv/gojsonpointer v0.0.0-20190905194746-02993c407bfb // indirect
	github.com/xeipuuv/gojsonreference v0.0.0-20180127040603-bd5ef7bd5415 // indirect
	github.com/xlab/treeprint v1.1.0 // indirect
	github.com/yashtewari/glob-intersection v0.1.0 // indirect
	github.com/yuin/gopher-lua v1.1.0 // indirect
	github.com/zeebo/errs v1.3.0 // indirect
	go.mongodb.org/mongo-driver v1.11.3 // indirect
	go.opencensus.io v0.24.0 // indirect
	go.opentelemetry.io/otel v1.16.0 // indirect
	go.opentelemetry.io/otel/metric v1.16.0 // indirect
	go.opentelemetry.io/otel/trace v1.16.0 // indirect
	go.starlark.net v0.0.0-20200306205701-8dd3e2ee1dd5 // indirect
	go.step.sm/crypto v0.32.0 // indirect
	go.uber.org/atomic v1.10.0 // indirect
	go.uber.org/multierr v1.11.0 // indirect
	go.uber.org/zap v1.24.0 // indirect
<<<<<<< HEAD
	golang.org/x/crypto v0.14.0 // indirect
	golang.org/x/exp v0.0.0-20230321023759-10a507213a29 // indirect
	golang.org/x/mod v0.11.0 // indirect
	golang.org/x/net v0.17.0 // indirect
	golang.org/x/oauth2 v0.9.0 // indirect
	golang.org/x/sync v0.3.0 // indirect
	golang.org/x/sys v0.13.0 // indirect
	golang.org/x/term v0.13.0 // indirect
	golang.org/x/text v0.13.0 // indirect
=======
	golang.org/x/crypto v0.15.0 // indirect
	golang.org/x/exp v0.0.0-20230321023759-10a507213a29 // indirect
	golang.org/x/mod v0.11.0 // indirect
	golang.org/x/net v0.18.0 // indirect
	golang.org/x/oauth2 v0.9.0 // indirect
	golang.org/x/sync v0.3.0 // indirect
	golang.org/x/sys v0.14.0 // indirect
	golang.org/x/term v0.14.0 // indirect
	golang.org/x/text v0.14.0 // indirect
>>>>>>> 2562a8bc
	golang.org/x/time v0.3.0 // indirect
	golang.org/x/tools v0.9.3 // indirect
	golang.org/x/xerrors v0.0.0-20220907171357-04be3eba64a2 // indirect
	google.golang.org/api v0.128.0 // indirect
	google.golang.org/appengine v1.6.7 // indirect
	google.golang.org/genproto v0.0.0-20230530153820-e85fd2cbaebc // indirect
	google.golang.org/genproto/googleapis/api v0.0.0-20230530153820-e85fd2cbaebc // indirect
	google.golang.org/genproto/googleapis/rpc v0.0.0-20230530153820-e85fd2cbaebc // indirect
<<<<<<< HEAD
	google.golang.org/grpc v1.55.0 // indirect
=======
	google.golang.org/grpc v1.56.3 // indirect
>>>>>>> 2562a8bc
	google.golang.org/protobuf v1.30.0 // indirect
	gopkg.in/inf.v0 v0.9.1 // indirect
	gopkg.in/ini.v1 v1.67.0 // indirect
	gopkg.in/op/go-logging.v1 v1.0.0-20160211212156-b2cb9fa56473 // indirect
	gopkg.in/square/go-jose.v2 v2.6.0 // indirect
	gopkg.in/src-d/go-billy.v4 v4.3.2 // indirect
	gopkg.in/src-d/go-git.v4 v4.13.1 // indirect
	gopkg.in/warnings.v0 v0.1.2 // indirect
	gopkg.in/yaml.v2 v2.4.0 // indirect
	gopkg.in/yaml.v3 v3.0.1 // indirect
	k8s.io/api v0.27.1 // indirect
	k8s.io/apiextensions-apiserver v0.27.1 // indirect
	k8s.io/client-go v0.27.1 // indirect
	k8s.io/klog v0.2.0 // indirect
	k8s.io/kube-openapi v0.0.0-20230501164219-8b0f38b5fd1f // indirect
	k8s.io/utils v0.0.0-20230406110748-d93618cff8a2 // indirect
	sigs.k8s.io/json v0.0.0-20221116044647-bc3834ca7abd // indirect
	sigs.k8s.io/kubebuilder/docs/book/utils v0.0.0-20211028165026-57688c578b5d // indirect
	sigs.k8s.io/kustomize/api v0.12.1 // indirect
	sigs.k8s.io/kustomize/cmd/config v0.10.9 // indirect
	sigs.k8s.io/kustomize/kyaml v0.13.9 // indirect
	sigs.k8s.io/release-sdk v0.10.2 // indirect
	sigs.k8s.io/release-utils v0.7.4 // indirect
	sigs.k8s.io/structured-merge-diff/v4 v4.2.3 // indirect
	sigs.k8s.io/yaml v1.3.0 // indirect
)<|MERGE_RESOLUTION|>--- conflicted
+++ resolved
@@ -8,11 +8,7 @@
 	github.com/golang/mock v1.6.0
 	github.com/itchyny/gojq v0.12.13
 	github.com/joelanford/go-apidiff v0.7.0
-<<<<<<< HEAD
-	github.com/mikefarah/yq/v4 v4.35.1
-=======
 	github.com/mikefarah/yq/v4 v4.40.2
->>>>>>> 2562a8bc
 	github.com/spf13/pflag v1.0.5
 	k8s.io/apimachinery v0.27.2
 	k8s.io/code-generator v0.27.1
@@ -108,11 +104,7 @@
 	github.com/docker/distribution v2.8.2+incompatible // indirect
 	github.com/docker/docker v24.0.7+incompatible // indirect
 	github.com/docker/docker-credential-helpers v0.7.0 // indirect
-<<<<<<< HEAD
-	github.com/elliotchance/orderedmap v1.5.0 // indirect
-=======
 	github.com/elliotchance/orderedmap v1.5.1 // indirect
->>>>>>> 2562a8bc
 	github.com/emicklei/go-restful/v3 v3.9.0 // indirect
 	github.com/emicklei/proto v1.10.0 // indirect
 	github.com/emirpasic/gods v1.18.1 // indirect
@@ -127,13 +119,8 @@
 	github.com/go-git/gcfg v1.5.1-0.20230307220236-3a3c6141e376 // indirect
 	github.com/go-git/go-billy/v5 v5.4.1 // indirect
 	github.com/go-git/go-git/v5 v5.8.1 // indirect
-<<<<<<< HEAD
-	github.com/go-jose/go-jose/v3 v3.0.0 // indirect
-	github.com/go-logr/logr v1.2.4 // indirect
-=======
 	github.com/go-jose/go-jose/v3 v3.0.1 // indirect
 	github.com/go-logr/logr v1.3.0 // indirect
->>>>>>> 2562a8bc
 	github.com/go-logr/stdr v1.2.2 // indirect
 	github.com/go-logr/zapr v1.2.0 // indirect
 	github.com/go-openapi/analysis v0.21.4 // indirect
@@ -187,11 +174,7 @@
 	github.com/jbenet/go-context v0.0.0-20150711004518-d14ea06fba99 // indirect
 	github.com/jedisct1/go-minisign v0.0.0-20211028175153-1c139d1cc84b // indirect
 	github.com/jellydator/ttlcache/v3 v3.0.1 // indirect
-<<<<<<< HEAD
-	github.com/jinzhu/copier v0.3.5 // indirect
-=======
 	github.com/jinzhu/copier v0.4.0 // indirect
->>>>>>> 2562a8bc
 	github.com/jmespath/go-jmespath v0.4.0 // indirect
 	github.com/josharian/intern v1.0.0 // indirect
 	github.com/json-iterator/go v1.1.12 // indirect
@@ -225,11 +208,7 @@
 	github.com/opentracing/opentracing-go v1.2.0 // indirect
 	github.com/pborman/uuid v1.2.1 // indirect
 	github.com/pelletier/go-toml v1.9.5 // indirect
-<<<<<<< HEAD
-	github.com/pelletier/go-toml/v2 v2.0.9 // indirect
-=======
 	github.com/pelletier/go-toml/v2 v2.1.0 // indirect
->>>>>>> 2562a8bc
 	github.com/pjbgf/sha1cd v0.3.0 // indirect
 	github.com/pkg/errors v0.9.1 // indirect
 	github.com/protocolbuffers/txtpbfmt v0.0.0-20220428173112-74888fd59c2b // indirect
@@ -252,11 +231,7 @@
 	github.com/skratchdot/open-golang v0.0.0-20200116055534-eef842397966 // indirect
 	github.com/spf13/afero v1.9.5 // indirect
 	github.com/spf13/cast v1.5.1 // indirect
-<<<<<<< HEAD
-	github.com/spf13/cobra v1.7.0 // indirect
-=======
 	github.com/spf13/cobra v1.8.0 // indirect
->>>>>>> 2562a8bc
 	github.com/spf13/jwalterweatherman v1.1.0 // indirect
 	github.com/spf13/viper v1.16.0 // indirect
 	github.com/spiffe/go-spiffe/v2 v2.1.6 // indirect
@@ -288,17 +263,6 @@
 	go.uber.org/atomic v1.10.0 // indirect
 	go.uber.org/multierr v1.11.0 // indirect
 	go.uber.org/zap v1.24.0 // indirect
-<<<<<<< HEAD
-	golang.org/x/crypto v0.14.0 // indirect
-	golang.org/x/exp v0.0.0-20230321023759-10a507213a29 // indirect
-	golang.org/x/mod v0.11.0 // indirect
-	golang.org/x/net v0.17.0 // indirect
-	golang.org/x/oauth2 v0.9.0 // indirect
-	golang.org/x/sync v0.3.0 // indirect
-	golang.org/x/sys v0.13.0 // indirect
-	golang.org/x/term v0.13.0 // indirect
-	golang.org/x/text v0.13.0 // indirect
-=======
 	golang.org/x/crypto v0.15.0 // indirect
 	golang.org/x/exp v0.0.0-20230321023759-10a507213a29 // indirect
 	golang.org/x/mod v0.11.0 // indirect
@@ -308,7 +272,6 @@
 	golang.org/x/sys v0.14.0 // indirect
 	golang.org/x/term v0.14.0 // indirect
 	golang.org/x/text v0.14.0 // indirect
->>>>>>> 2562a8bc
 	golang.org/x/time v0.3.0 // indirect
 	golang.org/x/tools v0.9.3 // indirect
 	golang.org/x/xerrors v0.0.0-20220907171357-04be3eba64a2 // indirect
@@ -317,11 +280,7 @@
 	google.golang.org/genproto v0.0.0-20230530153820-e85fd2cbaebc // indirect
 	google.golang.org/genproto/googleapis/api v0.0.0-20230530153820-e85fd2cbaebc // indirect
 	google.golang.org/genproto/googleapis/rpc v0.0.0-20230530153820-e85fd2cbaebc // indirect
-<<<<<<< HEAD
-	google.golang.org/grpc v1.55.0 // indirect
-=======
 	google.golang.org/grpc v1.56.3 // indirect
->>>>>>> 2562a8bc
 	google.golang.org/protobuf v1.30.0 // indirect
 	gopkg.in/inf.v0 v0.9.1 // indirect
 	gopkg.in/ini.v1 v1.67.0 // indirect
