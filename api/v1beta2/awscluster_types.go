/*
Copyright 2022 The Kubernetes Authors.

Licensed under the Apache License, Version 2.0 (the "License");
you may not use this file except in compliance with the License.
You may obtain a copy of the License at

	http://www.apache.org/licenses/LICENSE-2.0

Unless required by applicable law or agreed to in writing, software
distributed under the License is distributed on an "AS IS" BASIS,
WITHOUT WARRANTIES OR CONDITIONS OF ANY KIND, either express or implied.
See the License for the specific language governing permissions and
limitations under the License.
*/

package v1beta2

import (
	metav1 "k8s.io/apimachinery/pkg/apis/meta/v1"

	clusterv1 "sigs.k8s.io/cluster-api/api/v1beta1"
)

const (
	// ClusterFinalizer allows ReconcileAWSCluster to clean up AWS resources associated with AWSCluster before
	// removing it from the apiserver.
	ClusterFinalizer = "awscluster.infrastructure.cluster.x-k8s.io"

	// AWSClusterControllerIdentityName is the name of the AWSClusterControllerIdentity singleton.
	AWSClusterControllerIdentityName = "default"
)

// AWSClusterSpec defines the desired state of an EC2-based Kubernetes cluster.
type AWSClusterSpec struct {
	// NetworkSpec encapsulates all things related to AWS network.
	NetworkSpec NetworkSpec `json:"network,omitempty"`

	// The AWS Region the cluster lives in.
	Region string `json:"region,omitempty"`

	// Partition is the AWS security partition being used. Defaults to "aws"
	// +optional
	Partition string `json:"partition,omitempty"`

	// SSHKeyName is the name of the ssh key to attach to the bastion host. Valid values are empty string (do not use SSH keys), a valid SSH key name, or omitted (use the default SSH key name)
	// +optional
	SSHKeyName *string `json:"sshKeyName,omitempty"`

	// ControlPlaneEndpoint represents the endpoint used to communicate with the control plane.
	// +optional
	ControlPlaneEndpoint clusterv1.APIEndpoint `json:"controlPlaneEndpoint"`

	// AdditionalTags is an optional set of tags to add to AWS resources managed by the AWS provider, in addition to the
	// ones added by default.
	// +optional
	AdditionalTags Tags `json:"additionalTags,omitempty"`

	// ControlPlaneLoadBalancer is optional configuration for customizing control plane behavior.
	// +optional
	ControlPlaneLoadBalancer *AWSLoadBalancerSpec `json:"controlPlaneLoadBalancer,omitempty"`

	// ImageLookupFormat is the AMI naming format to look up machine images when
	// a machine does not specify an AMI. When set, this will be used for all
	// cluster machines unless a machine specifies a different ImageLookupOrg.
	// Supports substitutions for {{.BaseOS}} and {{.K8sVersion}} with the base
	// OS and kubernetes version, respectively. The BaseOS will be the value in
	// ImageLookupBaseOS or ubuntu (the default), and the kubernetes version as
	// defined by the packages produced by kubernetes/release without v as a
	// prefix: 1.13.0, 1.12.5-mybuild.1, or 1.17.3. For example, the default
	// image format of capa-ami-{{.BaseOS}}-?{{.K8sVersion}}-* will end up
	// searching for AMIs that match the pattern capa-ami-ubuntu-?1.18.0-* for a
	// Machine that is targeting kubernetes v1.18.0 and the ubuntu base OS. See
	// also: https://golang.org/pkg/text/template/
	// +optional
	ImageLookupFormat string `json:"imageLookupFormat,omitempty"`

	// ImageLookupOrg is the AWS Organization ID to look up machine images when a
	// machine does not specify an AMI. When set, this will be used for all
	// cluster machines unless a machine specifies a different ImageLookupOrg.
	// +optional
	ImageLookupOrg string `json:"imageLookupOrg,omitempty"`

	// ImageLookupBaseOS is the name of the base operating system used to look
	// up machine images when a machine does not specify an AMI. When set, this
	// will be used for all cluster machines unless a machine specifies a
	// different ImageLookupBaseOS.
	ImageLookupBaseOS string `json:"imageLookupBaseOS,omitempty"`

	// Bastion contains options to configure the bastion host.
	// +optional
	Bastion Bastion `json:"bastion"`

	// IdentityRef is a reference to a identity to be used when reconciling this cluster
	// +optional
	IdentityRef *AWSIdentityReference `json:"identityRef,omitempty"`

	// S3Bucket contains options to configure a supporting S3 bucket for this
	// cluster - currently used for nodes requiring Ignition
	// (https://coreos.github.io/ignition/) for bootstrapping (requires
	// BootstrapFormatIgnition feature flag to be enabled).
	// +optional
	S3Bucket *S3Bucket `json:"s3Bucket,omitempty"`
}

// AWSIdentityKind defines allowed AWS identity types.
type AWSIdentityKind string

var (
	// ControllerIdentityKind defines identity reference kind as AWSClusterControllerIdentity.
	ControllerIdentityKind = AWSIdentityKind("AWSClusterControllerIdentity")

	// ClusterRoleIdentityKind defines identity reference kind as AWSClusterRoleIdentity.
	ClusterRoleIdentityKind = AWSIdentityKind("AWSClusterRoleIdentity")

	// ClusterStaticIdentityKind defines identity reference kind as AWSClusterStaticIdentity.
	ClusterStaticIdentityKind = AWSIdentityKind("AWSClusterStaticIdentity")
)

// AWSIdentityReference specifies a identity.
type AWSIdentityReference struct {
	// Name of the identity.
	// +kubebuilder:validation:MinLength=1
	Name string `json:"name"`

	// Kind of the identity.
	// +kubebuilder:validation:Enum=AWSClusterControllerIdentity;AWSClusterRoleIdentity;AWSClusterStaticIdentity
	Kind AWSIdentityKind `json:"kind"`
}

// Bastion defines a bastion host.
type Bastion struct {
	// Enabled allows this provider to create a bastion host instance
	// with a public ip to access the VPC private network.
	// +optional
	Enabled bool `json:"enabled"`

	// DisableIngressRules will ensure there are no Ingress rules in the bastion host's security group.
	// Requires AllowedCIDRBlocks to be empty.
	// +optional
	DisableIngressRules bool `json:"disableIngressRules,omitempty"`

	// AllowedCIDRBlocks is a list of CIDR blocks allowed to access the bastion host.
	// They are set as ingress rules for the Bastion host's Security Group (defaults to 0.0.0.0/0).
	// +optional
	AllowedCIDRBlocks []string `json:"allowedCIDRBlocks,omitempty"`

	// InstanceType will use the specified instance type for the bastion. If not specified,
	// Cluster API Provider AWS will use t3.micro for all regions except us-east-1, where t2.micro
	// will be the default.
	InstanceType string `json:"instanceType,omitempty"`

	// AMI will use the specified AMI to boot the bastion. If not specified,
	// the AMI will default to one picked out in public space.
	// +optional
	AMI string `json:"ami,omitempty"`
}

// AWSLoadBalancerSpec defines the desired state of an AWS load balancer.
type AWSLoadBalancerSpec struct {
	// Name sets the name of the classic ELB load balancer. As per AWS, the name must be unique
	// within your set of load balancers for the region, must have a maximum of 32 characters, must
	// contain only alphanumeric characters or hyphens, and cannot begin or end with a hyphen. Once
	// set, the value cannot be changed.
	// +kubebuilder:validation:MaxLength:=32
	// +kubebuilder:validation:Pattern=`^[A-Za-z0-9]([A-Za-z0-9]{0,31}|[-A-Za-z0-9]{0,30}[A-Za-z0-9])$`
	// +optional
	Name *string `json:"name,omitempty"`

	// Scheme sets the scheme of the load balancer (defaults to internet-facing)
	// +kubebuilder:default=internet-facing
	// +kubebuilder:validation:Enum=internet-facing;internal
	// +optional
	Scheme *ClassicELBScheme `json:"scheme,omitempty"`

	// CrossZoneLoadBalancing enables the classic ELB cross availability zone balancing.
	//
	// With cross-zone load balancing, each load balancer node for your Classic Load Balancer
	// distributes requests evenly across the registered instances in all enabled Availability Zones.
	// If cross-zone load balancing is disabled, each load balancer node distributes requests evenly across
	// the registered instances in its Availability Zone only.
	//
	// Defaults to false.
	// +optional
	CrossZoneLoadBalancing bool `json:"crossZoneLoadBalancing"`

	// Subnets sets the subnets that should be applied to the control plane load balancer (defaults to discovered subnets for managed VPCs or an empty set for unmanaged VPCs)
	// +optional
	Subnets []string `json:"subnets,omitempty"`

<<<<<<< HEAD
	// HealthCheckProtocol sets the protocol type for classic ELB health check target
	// default value is ClassicELBProtocolSSL
=======
	// HealthCheckProtocol sets the protocol type for ELB health check target
	// default value is ELBProtocolSSL
	// +kubebuilder:validation:Enum=TCP;SSL;HTTP;HTTPS;TLS;UDP
>>>>>>> 2475f2f6
	// +optional
	HealthCheckProtocol *ClassicELBProtocol `json:"healthCheckProtocol,omitempty"`

	// AdditionalSecurityGroups sets the security groups used by the load balancer. Expected to be security group IDs
	// This is optional - if not provided new security groups will be created for the load balancer
	// +optional
	AdditionalSecurityGroups []string `json:"additionalSecurityGroups,omitempty"`
<<<<<<< HEAD
=======

	// IngressRules sets the ingress rules for the control plane load balancer.
	// +optional
	IngressRules []IngressRule `json:"ingressRules,omitempty"`

	// LoadBalancerType sets the type for a load balancer. The default type is classic.
	// +kubebuilder:default=classic
	// +kubebuilder:validation:Enum:=classic;elb;alb;nlb
	LoadBalancerType LoadBalancerType `json:"loadBalancerType,omitempty"`

	// DisableHostsRewrite disabled the hair pinning issue solution that adds the NLB's address as 127.0.0.1 to the hosts
	// file of each instance. This is by default, false.
	DisableHostsRewrite bool `json:"disableHostsRewrite,omitempty"`

	// PreserveClientIP lets the user control if preservation of client ips must be retained or not.
	// If this is enabled 6443 will be opened to 0.0.0.0/0.
	PreserveClientIP bool `json:"preserveClientIP,omitempty"`
>>>>>>> 2475f2f6
}

// AWSClusterStatus defines the observed state of AWSCluster.
type AWSClusterStatus struct {
	// +kubebuilder:default=false
	Ready          bool                     `json:"ready"`
	Network        NetworkStatus            `json:"networkStatus,omitempty"`
	FailureDomains clusterv1.FailureDomains `json:"failureDomains,omitempty"`
	Bastion        *Instance                `json:"bastion,omitempty"`
	Conditions     clusterv1.Conditions     `json:"conditions,omitempty"`
}

type S3Bucket struct {
	// ControlPlaneIAMInstanceProfile is a name of the IAMInstanceProfile, which will be allowed
	// to read control-plane node bootstrap data from S3 Bucket.
	ControlPlaneIAMInstanceProfile string `json:"controlPlaneIAMInstanceProfile"`

	// NodesIAMInstanceProfiles is a list of IAM instance profiles, which will be allowed to read
	// worker nodes bootstrap data from S3 Bucket.
	NodesIAMInstanceProfiles []string `json:"nodesIAMInstanceProfiles"`

	// Name defines name of S3 Bucket to be created.
	// +kubebuilder:validation:MinLength:=3
	// +kubebuilder:validation:MaxLength:=63
	// +kubebuilder:validation:Pattern=`^[a-z0-9][a-z0-9.-]{1,61}[a-z0-9]$`
	Name string `json:"name"`
}

// +kubebuilder:object:root=true
// +kubebuilder:resource:path=awsclusters,scope=Namespaced,categories=cluster-api,shortName=awsc
// +kubebuilder:storageversion
// +kubebuilder:subresource:status
// +kubebuilder:printcolumn:name="Cluster",type="string",JSONPath=".metadata.labels.cluster\\.x-k8s\\.io/cluster-name",description="Cluster to which this AWSCluster belongs"
// +kubebuilder:printcolumn:name="Ready",type="string",JSONPath=".status.ready",description="Cluster infrastructure is ready for EC2 instances"
// +kubebuilder:printcolumn:name="VPC",type="string",JSONPath=".spec.network.vpc.id",description="AWS VPC the cluster is using"
// +kubebuilder:printcolumn:name="Endpoint",type="string",JSONPath=".spec.controlPlaneEndpoint",description="API Endpoint",priority=1
// +kubebuilder:printcolumn:name="Bastion IP",type="string",JSONPath=".status.bastion.publicIp",description="Bastion IP address for breakglass access"
// +k8s:defaulter-gen=true

// AWSCluster is the schema for Amazon EC2 based Kubernetes Cluster API.
type AWSCluster struct {
	metav1.TypeMeta   `json:",inline"`
	metav1.ObjectMeta `json:"metadata,omitempty"`

	Spec   AWSClusterSpec   `json:"spec,omitempty"`
	Status AWSClusterStatus `json:"status,omitempty"`
}

// +kubebuilder:object:root=true

// AWSClusterList contains a list of AWSCluster.
// +k8s:defaulter-gen=true
type AWSClusterList struct {
	metav1.TypeMeta `json:",inline"`
	metav1.ListMeta `json:"metadata,omitempty"`
	Items           []AWSCluster `json:"items"`
}

// GetConditions returns the observations of the operational state of the AWSCluster resource.
func (r *AWSCluster) GetConditions() clusterv1.Conditions {
	return r.Status.Conditions
}

// SetConditions sets the underlying service state of the AWSCluster to the predescribed clusterv1.Conditions.
func (r *AWSCluster) SetConditions(conditions clusterv1.Conditions) {
	r.Status.Conditions = conditions
}

func init() {
	SchemeBuilder.Register(&AWSCluster{}, &AWSClusterList{})
}<|MERGE_RESOLUTION|>--- conflicted
+++ resolved
@@ -156,6 +156,15 @@
 	AMI string `json:"ami,omitempty"`
 }
 
+type LoadBalancerType string
+
+var (
+	LoadBalancerTypeClassic = LoadBalancerType("classic")
+	LoadBalancerTypeELB     = LoadBalancerType("elb")
+	LoadBalancerTypeALB     = LoadBalancerType("alb")
+	LoadBalancerTypeNLB     = LoadBalancerType("nlb")
+)
+
 // AWSLoadBalancerSpec defines the desired state of an AWS load balancer.
 type AWSLoadBalancerSpec struct {
 	// Name sets the name of the classic ELB load balancer. As per AWS, the name must be unique
@@ -171,7 +180,7 @@
 	// +kubebuilder:default=internet-facing
 	// +kubebuilder:validation:Enum=internet-facing;internal
 	// +optional
-	Scheme *ClassicELBScheme `json:"scheme,omitempty"`
+	Scheme *ELBScheme `json:"scheme,omitempty"`
 
 	// CrossZoneLoadBalancing enables the classic ELB cross availability zone balancing.
 	//
@@ -188,23 +197,16 @@
 	// +optional
 	Subnets []string `json:"subnets,omitempty"`
 
-<<<<<<< HEAD
-	// HealthCheckProtocol sets the protocol type for classic ELB health check target
-	// default value is ClassicELBProtocolSSL
-=======
 	// HealthCheckProtocol sets the protocol type for ELB health check target
 	// default value is ELBProtocolSSL
 	// +kubebuilder:validation:Enum=TCP;SSL;HTTP;HTTPS;TLS;UDP
->>>>>>> 2475f2f6
-	// +optional
-	HealthCheckProtocol *ClassicELBProtocol `json:"healthCheckProtocol,omitempty"`
+	// +optional
+	HealthCheckProtocol *ELBProtocol `json:"healthCheckProtocol,omitempty"`
 
 	// AdditionalSecurityGroups sets the security groups used by the load balancer. Expected to be security group IDs
 	// This is optional - if not provided new security groups will be created for the load balancer
 	// +optional
 	AdditionalSecurityGroups []string `json:"additionalSecurityGroups,omitempty"`
-<<<<<<< HEAD
-=======
 
 	// IngressRules sets the ingress rules for the control plane load balancer.
 	// +optional
@@ -222,7 +224,6 @@
 	// PreserveClientIP lets the user control if preservation of client ips must be retained or not.
 	// If this is enabled 6443 will be opened to 0.0.0.0/0.
 	PreserveClientIP bool `json:"preserveClientIP,omitempty"`
->>>>>>> 2475f2f6
 }
 
 // AWSClusterStatus defines the observed state of AWSCluster.
