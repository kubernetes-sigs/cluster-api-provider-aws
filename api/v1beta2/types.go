--- conflicted
+++ resolved
@@ -426,25 +426,24 @@
 	AmazonLinuxGPU EKSAMILookupType = "AmazonLinuxGPU"
 )
 
-<<<<<<< HEAD
+// PrivateDNSName is the options for the instance hostname.
+type PrivateDNSName struct {
+	// EnableResourceNameDNSAAAARecord indicates whether to respond to DNS queries for instance hostnames with DNS AAAA records.
+	// +optional
+	EnableResourceNameDNSAAAARecord *bool `json:"enableResourceNameDnsAAAARecord,omitempty"`
+	// EnableResourceNameDNSARecord indicates whether to respond to DNS queries for instance hostnames with DNS A records.
+	// +optional
+	EnableResourceNameDNSARecord *bool `json:"enableResourceNameDnsARecord,omitempty"`
+	// The type of hostname to assign to an instance.
+	// +optional
+	// +kubebuilder:validation:Enum:=ip-name;resource-name
+	HostnameType *string `json:"hostnameType,omitempty"`
+}
+
 // OIDCProviderStatus holds the status of the AWS OIDC identity provider.
 type OIDCProviderStatus struct {
 	// ARN holds the ARN of the provider
 	ARN string `json:"arn,omitempty"`
 	// TrustPolicy contains the boilerplate IAM trust policy to use for IRSA
 	TrustPolicy string `json:"trustPolicy,omitempty"`
-=======
-// PrivateDNSName is the options for the instance hostname.
-type PrivateDNSName struct {
-	// EnableResourceNameDNSAAAARecord indicates whether to respond to DNS queries for instance hostnames with DNS AAAA records.
-	// +optional
-	EnableResourceNameDNSAAAARecord *bool `json:"enableResourceNameDnsAAAARecord,omitempty"`
-	// EnableResourceNameDNSARecord indicates whether to respond to DNS queries for instance hostnames with DNS A records.
-	// +optional
-	EnableResourceNameDNSARecord *bool `json:"enableResourceNameDnsARecord,omitempty"`
-	// The type of hostname to assign to an instance.
-	// +optional
-	// +kubebuilder:validation:Enum:=ip-name;resource-name
-	HostnameType *string `json:"hostnameType,omitempty"`
->>>>>>> 2a4d4342
 }