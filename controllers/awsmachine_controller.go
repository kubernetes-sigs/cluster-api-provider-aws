--- conflicted
+++ resolved
@@ -809,11 +809,7 @@
 
 func (r *AWSMachineReconciler) deleteBootstrapData(machineScope *scope.MachineScope, clusterScope cloud.ClusterScoper, objectStoreScope scope.S3Scope) error {
 	_, userDataFormat, err := machineScope.GetRawBootstrapDataWithFormat()
-<<<<<<< HEAD
-	if err != nil {
-=======
 	if client.IgnoreNotFound(err) != nil {
->>>>>>> 2562a8bc
 		return errors.Wrap(err, "failed to get raw userdata")
 	}
 
@@ -1157,11 +1153,7 @@
 	}
 	annotations := make(map[string]interface{}, len(instance.VolumeIDs))
 	for _, volumeID := range instance.VolumeIDs {
-<<<<<<< HEAD
-		if subAnnotation, ok := annotations[volumeID].(map[string]interface{}); ok {
-=======
 		if subAnnotation, ok := prevAnnotations[volumeID].(map[string]interface{}); ok {
->>>>>>> 2562a8bc
 			newAnnotation, err := r.ensureVolumeTags(ec2svc, aws.String(volumeID), subAnnotation, additionalTags)
 			if err != nil {
 				r.Log.Error(err, "Failed to fetch the changed volume tags in EC2 instance")
