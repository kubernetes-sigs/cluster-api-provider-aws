--- conflicted
+++ resolved
@@ -32,8 +32,8 @@
 	"github.com/pkg/errors"
 	corev1 "k8s.io/api/core/v1"
 	apierrors "k8s.io/apimachinery/pkg/api/errors"
+	"k8s.io/apimachinery/pkg/types"
 	kerrors "k8s.io/apimachinery/pkg/util/errors"
-	"k8s.io/apimachinery/pkg/types"
 	"k8s.io/client-go/tools/record"
 	"k8s.io/klog/v2"
 	"k8s.io/utils/ptr"
@@ -609,11 +609,6 @@
 
 	// tasks that can take place during all known instance states
 	if machineScope.InstanceIsInKnownState() {
-<<<<<<< HEAD
-		machineScope.Debug("running known state tasks", "instance", instance)
-		if err := r.reconcileKnownStateTasks(ctx, machineScope, ec2svc, elbScope, instance); err != nil {
-			return ctrl.Result{}, err
-=======
 		_, err = r.ensureTags(ec2svc, machineScope.AWSMachine, machineScope.GetInstanceID(), machineScope.AdditionalTags())
 		if err != nil {
 			machineScope.Error(err, "failed to ensure tags")
@@ -633,7 +628,6 @@
 			}
 			// Cannot attach non-running instances to LB
 			shouldRequeue = true
->>>>>>> 28159461
 		}
 	}
 
@@ -650,25 +644,6 @@
 		return ctrl.Result{RequeueAfter: DefaultReconcilerRequeue}, nil
 	}
 	return ctrl.Result{}, nil
-}
-
-func (r *AWSMachineReconciler) reconcileKnownStateTasks(_ context.Context, machineScope *scope.MachineScope, ec2svc services.EC2Interface, elbScope scope.ELBScope, instance *infrav1.Instance) error {
-	_, err := r.ensureTags(ec2svc, machineScope.AWSMachine, machineScope.GetInstanceID(), machineScope.AdditionalTags())
-	if err != nil {
-		machineScope.Error(err, "failed to ensure tags")
-		return err
-	}
-
-	if instance != nil {
-		r.ensureStorageTags(ec2svc, instance, machineScope.AWSMachine, machineScope.AdditionalTags())
-	}
-
-	if err := r.reconcileLBAttachment(machineScope, elbScope, instance); err != nil {
-		machineScope.Error(err, "failed to reconcile LB attachment")
-		return err
-	}
-
-	return nil
 }
 
 func (r *AWSMachineReconciler) reconcileOperationalState(ctx context.Context, ec2svc services.EC2Interface, machineScope *scope.MachineScope, instance *infrav1.Instance) error {
