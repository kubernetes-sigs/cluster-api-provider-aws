--- conflicted
+++ resolved
@@ -2517,9 +2517,7 @@
 		},
 	}
 
-<<<<<<< HEAD
 	fakeClient := fake.NewClientBuilder().WithObjects(ownerCluster, awsCluster, ownerMachine, awsMachine, controllerIdentity).WithStatusSubresource(awsCluster, awsMachine).Build()
-=======
 	secret := &corev1.Secret{
 		ObjectMeta: metav1.ObjectMeta{
 			Name:      "bootstrap-data",
@@ -2529,9 +2527,6 @@
 			"value": []byte("shell-script"),
 		},
 	}
-
-	fakeClient := fake.NewClientBuilder().WithObjects(ownerCluster, awsCluster, ownerMachine, awsMachine, controllerIdentity, secret).Build()
->>>>>>> 60437fb1
 
 	recorder := record.NewFakeRecorder(10)
 	reconciler := &AWSMachineReconciler{
