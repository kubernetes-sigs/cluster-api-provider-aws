--- conflicted
+++ resolved
@@ -1,22 +1,7 @@
 resources:
 - manager.yaml
-<<<<<<< HEAD
-#- credentials.yaml
-secretGenerator:
-- name: manager-bootstrap-credentials
-  namespace: system
-  literals:
-    - credentials="W2RlZmF1bHRdCg=="
-  type: "opaque"
-configMapGenerator:
-- name: manager-bootstrap-credentials
-  namespace: system
-  files:
-    - credentials
-=======
 
 patchesStrategicMerge:
 - manager_image_patch.yaml
 - manager_pull_policy.yaml
-- manager_auth_proxy_patch.yaml
->>>>>>> 40ddcc9e
+- manager_auth_proxy_patch.yaml